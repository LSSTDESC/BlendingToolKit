import os
from copy import deepcopy
from abc import ABC, abstractmethod
import galsim
import astropy.table


class Catalog(ABC):
    def __init__(self, catalog, verbose=False):
        """Returns astropy table with catalog name from input class.

        Args:
            catalog : CatSim-like catalog or galsim COSMOS catalog to draw galaxies from.
            verbose: Whether to print information related to loading catalog.

        Attributes:
            self.table (`astropy.table`): CatSim-like catalog with selection criteria applied 
                and recorded in the `_selection_functions` list.
        """
        self._raw_catalog = catalog
        self.verbose = verbose
        self.table = self._prepare_table()
        self._selection_functions = []

        if self.verbose:
            print("Catalog loaded")

    @abstractmethod
    @classmethod
    def from_file(cls, catalog_file, verbose):
        """Catalog constructor from input file"""
        pass

    @abstractmethod
    def _prepare_table(self):
        """Operations to standardize the catalog table"""
        pass

    @property
    def name(self):
        return self.__class__.__name__
<<<<<<< HEAD

    def get_raw_catalog(self):
        return self._raw_catalog

    def apply_selection_function(self, selection_function):
        """Apply a selection cut to the current table.
=======
>>>>>>> 72291ee0

        Parameters
        ----------
        selection_function: callable 
            logical selection on the catalog table columns/rows.

        """
        if not callable(selection_function):
            raise TypeError("selection_function must be callable")

        self.table = selection_function(self.table)
        self._selection_functions.append(selection_function)

class WLDCatalog(Catalog):
    @classmethod
    def from_file(cls, catalog_file, verbose=False):
        # catalog returned is an astropy table.
        _, ext = os.path.splitext(catalog_file)
        fmt = "fits" if ext.lower() == ".fits" else "ascii.basic"
        catalog = astropy.table.Table.read(catalog_file, format=fmt)
        
        return cls(catalog, verbose=verbose)

    def _prepare_table(self):
        table = deepcopy(self._raw_catalog)

        # convert ra dec from degrees to arcsec in catalog.
        table["ra"] *= 3600
        table["dec"] *= 3600

<<<<<<< HEAD
        return table
=======
        return self.cat
>>>>>>> 72291ee0


class CosmosCatalog(Catalog):
    @classmethod
    def from_file(cls, catalog_file, verbose=False):
        # This will return a COSMOSCatalog object.
        catalog = galsim.COSMOSCatalog(file_name=catalog_file)

        return cls(catalog, verbose=verbose)

    def _prepare_table(self):
        table = astropy.table.Table(self._raw_catalog.real_cat)

        # make notation for 'ra' and 'dec' standard across code.
        table.rename_column("RA", "ra")
        table.rename_column("DEC", "dec")

        # convert ra dec from degrees to arcsec in catalog.
        table["ra"] *= 3600
        table["dec"] *= 3600
<<<<<<< HEAD

=======
>>>>>>> 72291ee0
        return table<|MERGE_RESOLUTION|>--- conflicted
+++ resolved
@@ -39,15 +39,12 @@
     @property
     def name(self):
         return self.__class__.__name__
-<<<<<<< HEAD
 
     def get_raw_catalog(self):
         return self._raw_catalog
 
     def apply_selection_function(self, selection_function):
         """Apply a selection cut to the current table.
-=======
->>>>>>> 72291ee0
 
         Parameters
         ----------
@@ -60,6 +57,7 @@
 
         self.table = selection_function(self.table)
         self._selection_functions.append(selection_function)
+
 
 class WLDCatalog(Catalog):
     @classmethod
@@ -78,11 +76,7 @@
         table["ra"] *= 3600
         table["dec"] *= 3600
 
-<<<<<<< HEAD
         return table
-=======
-        return self.cat
->>>>>>> 72291ee0
 
 
 class CosmosCatalog(Catalog):
@@ -103,8 +97,5 @@
         # convert ra dec from degrees to arcsec in catalog.
         table["ra"] *= 3600
         table["dec"] *= 3600
-<<<<<<< HEAD
 
-=======
->>>>>>> 72291ee0
         return table