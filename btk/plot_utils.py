"""Utility functions for plotting and displaying images in BTK."""
import matplotlib.patches as patches
import matplotlib.pyplot as plt
import numpy as np
from mpl_toolkits.axes_grid1 import make_axes_locatable

import btk


def get_rgb(image, min_val=None, max_val=None):
    """Function to normalize 3 band input image to RGB 0-255 image.

    Args:
        image (array_like): Image array to convert to RGB image with dtype
                uint8 [bands, height, width].
        min_val (float32 or 3-d float array, default=`None`): Pixel values in
        image less than or equal to this are set to zero in the RGB output.
        max_val (float32, default=`None`): Pixel values in image greater than
            or equal to this are set to zero in the RGB output.

    Returns:
        uint8 array [height, width, bands] of the input image.
    """
    if image.shape[0] != 3:
        raise ValueError("Must be 3 channel in dimension 1 of image. Found {image.shape[0]}")
    if min_val is None:
        min_val = image.min(axis=-1).min(axis=-1)
    if max_val is None:
        max_val = image.max(axis=-1).max(axis=-1)
    new_image = np.transpose(image, axes=(1, 2, 0))
    new_image = (new_image - min_val) / (max_val - min_val) * 255
    new_image[new_image < 0] = 0
    new_image[new_image > 255] = 255
    return new_image.astype(np.uint8)


def get_rgb_image(image, normalize_with_image=None):
    """Returns RGB (0-255) image corresponding to the input 3 band image.

    If scarlet.display is imported then the normalization is performed by
    scarlet Asinh function. If not, a basic normalization is performed.

    Args:
        image (float32): Image array to convert to RGB [bands, height, width].
        normalize_with_image (float32): Image array to normalize input image
            with [bands, height, width].

    Returns:
        uint8 array [height, width, bands] of the input image.
    """
    try:
        import scarlet

        if normalize_with_image is not None:
            Q = 0.1
            minimum = np.ma.min(normalize_with_image)
            maximum = np.ma.max(normalize_with_image)
            stretch = maximum - minimum
            norm = scarlet.display.AsinhMapping(minimum=minimum, stretch=stretch, Q=Q)
        else:
            norm = None
        img_rgb = scarlet.display.img_to_rgb(image, norm=norm)

    except ImportError:
        scarlet = None
        # scarlet not installed, basic normalize image to 0-255
        if normalize_with_image is None:
            min_val = None
            max_val = None
        else:
            min_val = np.min(normalize_with_image, axis=1).min(axis=-1)
            max_val = np.max(normalize_with_image, axis=1).max(axis=-1)
        img_rgb = get_rgb(image, min_val=min_val, max_val=max_val)
    return img_rgb


def plot_blends(blend_images, blend_list, detected_centers=None, limits=None, band_indices=None):
    """Plots blend images as RGB image, sum in all bands, and RGB image with centers of objects.

    Outputs of btk draw are plotted here. Blend_list must contain true  centers
    of the objects. If detected_centers are input, then the centers are also
    shown in the third panel along with the true centers.

    Args:
        blend_images (array_like): Array of blend scene images to plot
            [batch, bands, height, width].
        blend_list (list) : List of `astropy.table.Table` with entries of true
            objects. Length of list must be the batch size.
        detected_centers (list, default=`None`): List of `numpy.ndarray` or
            lists with centers of detected centers for each image in batch.
            Length of list must be the batch size. Each list entry must be a
            list or `numpy.ndarray` of dimensions [N, 2].
        limits(list, default=`None`): List of start and end coordinates to
            display image within. Note: limits are applied to both height and
            width dimensions.
        band_indices (list, default=None): list of length 3 with indices of
            bands that are to be plotted in the RGB image. If pass in None,
            then default value of [1, 2, 3] is used.
    """
    if band_indices is None:
        band_indices = [1, 2, 3]
    batch_size = len(blend_list)
    if len(band_indices) != 3:
        raise ValueError(f"band_indices must be a list with 3 entries, not {band_indices}")
    if detected_centers is None:
        detected_centers = [[]] * batch_size
    if len(detected_centers) != batch_size or blend_images.shape[0] != batch_size:
        raise ValueError(
            f"Length of detected_centers and length of blend_list\
            must be equal to first dimension of blend_images, found \
            {len(detected_centers), len(blend_list), len(blend_images)}"
        )
    for i in range(batch_size):
        num = len(blend_list[i])
        images = blend_images[i]
        blend_img_rgb = get_rgb_image(images[band_indices])
        _, ax = plt.subplots(1, 3, figsize=(8, 3))
        ax[0].imshow(blend_img_rgb)
        if limits:
            ax[0].set_xlim(limits)
            ax[0].set_ylim(limits)
        ax[0].set_title("gri bands")
        ax[0].axis("off")
        ax[1].imshow(np.sum(blend_images[i, :, :, :], axis=0))
        ax[1].set_title("Sum")
        if limits:
            ax[1].set_xlim(limits)
            ax[1].set_ylim(limits)
        ax[1].axis("off")
        ax[2].imshow(blend_img_rgb)
        ax[2].set_title(f"{num} objects with centers")
        for entry in blend_list[i]:
            ax[2].plot(entry["x_peak"], entry["y_peak"], "rx")
        if limits:
            ax[2].set_xlim(limits)
            ax[2].set_ylim(limits)
        for cent in detected_centers[i]:
            ax[2].plot(cent[0], cent[1], "go", fillstyle="none", ms=10, mew=2)
        ax[2].axis("off")
    plt.show()


def plot_with_isolated(
    blend_images,
    isolated_images,
    blend_list,
    detected_centers=None,
    limits=None,
    band_indices=None,
):
    """Plots blend images and isolated images of all objects in the blend as RGB images.

    Outputs of btk draw are plotted here. Blend_list must contain true  centers
    of the objects. If detected_centers are input, then the centers are also
    shown in the third panel along with the true centers.

    Args:
        blend_images(array_like): Array of blend scene images to plot
            [batch, height, width, bands].
        isolated_images (array_like): Array of isolated object images to plot
            [batch, max number of objects, height, width, bands].
        blend_list(list) : List of `astropy.table.Table` with entries of true
            objects. Length of list must be the batch size.
        detected_centers(list, default=`None`): List of `numpy.ndarray` or
            lists with centers of detected centers for each image in batch.
            Length of list must be the batch size. Each list entry must be a
            list or `numpy.ndarray` of dimensions [N, 2].
        limits(list, default=`None`): List of start and end coordinates to
            display image within. Note: limits are applied to both height and
            width dimensions.
        band_indices (list, default=None): list of length 3 with indices of
            bands that are to be plotted in the RGB image. If pass in None,
            then default value of [1, 2, 3] is used.
    """
    if band_indices is None:
        band_indices = [1, 2, 3]
    b_size = len(blend_list)
    if len(band_indices) != 3:
        raise ValueError(
            f"band_indices must be a list with 3 entries, not \
            {band_indices}"
        )
    if detected_centers is None:
        detected_centers = [[]] * b_size
    if (
        len(detected_centers) != b_size
        or len(isolated_images) != b_size
        or blend_images.shape[0] != b_size
    ):
        raise ValueError(
            f"Length of detected_centers and length of blend_list\
            must be equal to first dimension of blend_images, found \
            {len(detected_centers), len(blend_list), len(blend_images)}"
        )
    for i in range(len(blend_list)):
        images = blend_images[i]
        blend_img_rgb = get_rgb_image(
            images[band_indices], normalize_with_image=images[band_indices]
        )
        plt.figure(figsize=(2, 2))
        plt.imshow(blend_img_rgb)
        plt.title(f"{len(blend_list[i])} objects")
        if limits:
            plt.xlim(limits)
            plt.ylim(limits)
        plt.axis("off")
        for cent in detected_centers[i]:
            plt.plot(cent[0], cent[1], "go", fillstyle="none")
        plt.show()
        iso_blend = isolated_images[i]
        num = iso_blend.shape[0]
        plt.figure(figsize=(2 * num, 2))
        for j in range(num):
            iso_images = iso_blend[j]
            iso_img_rgb = get_rgb_image(
                iso_images[band_indices], normalize_with_image=images[band_indices]
            )
            plt.subplot(1, num, j + 1)
            plt.imshow(iso_img_rgb)
            if limits:
                plt.xlim(limits)
                plt.ylim(limits)
            plt.axis("off")
            if len(detected_centers[i]) > 0:
                plt.plot(
                    detected_centers[i][j][0],
                    detected_centers[i][j][1],
                    "go",
                    fillstyle="none",
                )
        plt.show()


def plot_cumulative(table, column_name, ax=None, bins=40, color="red", label=None, xlabel=None):
    """Plot cumulative counts of input column_name in table.

    Args:
        table(`astropy.table.Table`) : Catalog with features as columns and
            different samples at rows.
        column_name(str): Name of column in input table who's cumulative
            counts are to be plotted.
        ax(`matplotlib.axes`, default=`None`): Matplotlib axis on which to draw
            the plot. If not provided, one is created inside.
        bins(int or sequence of scalars, optional, default=40): If bins is an
            int, it defines the number of equal-width bins in the given range
            (40, by default). If bins is a sequence, it defines a monotonically
            increasing array of bin edges, including the rightmost edge,
            allowing for non-uniform bin widths.
        color(str, default='red'): Color of cumulative counts curve.
        label(str, default=`None`): label for legend in plot.
        xlabel(str, default=`None`): x-axis label in plot. If not provided,
            then the column_name is set as x-axis label.
    """
    if xlabel is None:
        xlabel = column_name
    det_values, det_base = np.histogram(table[column_name], bins=bins)
    det_cumulative = np.cumsum(det_values)
    if label is None:
        ax.plot(det_base[:-1], det_cumulative, c=color)
    else:
        ax.plot(det_base[:-1], det_cumulative, c=color, label=label)
    ax.set_xlabel(xlabel)
    ax.set_ylabel("Cumulative counts")


def plot_metrics_summary(summary, num, ax=None, wspace=0.2, skip_zero=True):
    """Plot detection summary as a matrix of detection efficiency.

    Input argument num defines the maximum number of true objects per blend in
    the defined test set for which the detection efficiency matrix is to be
    computed. Detection efficiency matrix is plotted for columns 1 - num true
    objects per blend, unless skip_zero is set to False, in which case column
    for 0 true objects is also displayed.

    Args:
        summary (`numpy.array`): Detection summary as a table [N, 5].
        num (int): Maximum number of true objects to plot matrix for. Number
            of columns in matrix will be num-1 if skip_zero is True.
        ax(`matplotlib.axes`, default=`None`): Matplotlib axis on which to draw
            the plot. If not provided, one is created inside.
        wspace (float): Amount of width reserved for space between subplots,
            expressed as a fraction of the average axis width.
        skip_zero (bool): If True, then column corresponding to 0 true objects
            is not shown (default is True).
    """
    if ax is None:
        _, ax = plt.subplots(1, 1, figsize=(5, 5))
    plt.subplots_adjust(wspace=wspace)
    results_table = btk.utils.get_detection_eff_matrix(summary, num)
    ax.imshow(results_table, origin="left", cmap=plt.cm.Blues)
    ax.set_xlabel("# true objects")
    if skip_zero:
        # Don't print zero'th column
        ax.set_xlim([0.5, num + 0.5])
        ax.set_xticks(np.arange(1, num + 1, 1.0))
    else:
        ax.set_xlim([-0.5, num + 0.5])
        ax.set_xticks(np.arange(0, num + 1, 1.0))
    ax.set_ylabel("# correctly detected objects")
    ax.set_yticks(np.arange(0, num + 2, 1.0))
    for (j, i), label in np.ndenumerate(results_table):
        if skip_zero and i == 0:
            # Don't print efficiency for zero'th column
            continue
        color = "white" if label > 50 else "black" if label > 0 else "grey"
        ax.text(i, j, f"{label:.1f}%", ha="center", va="center", color=color)
        if i == j:
            rect = patches.Rectangle(
                (i - 0.5, j - 0.5),
                1,
                1,
                linewidth=2,
                edgecolor="mediumpurple",
                facecolor="none",
            )
            ax.add_patch(rect)


def show_scarlet_residual(blend, observation, limits=(30, 90)):
    """Plot scarlet model and residual image in rgb and i band.

    NOTE: this requires scarlet to be installed.

    Args:
        blend: output of scarlet containing blend fit.
        observation: `~scarlet.Observation`
        limits(list, default=`None`): List of start and end coordinates to
        display image within. Note: limits are applied to both height and
        width dimensions.
    """
    try:
        import scarlet
        import scarlet.display

        figsize1 = (12, 12)
        figsize2 = (16, 16)
        fig, ax = plt.subplots(1, 4, figsize=figsize1)
        fig2, ax2 = plt.subplots(1, 4, figsize=figsize2)
        model = blend.get_model()
        ax[0].imshow(scarlet.display.img_to_rgb(model))
        ax[0].set_title("Model")
        cbar = ax2[0].imshow(model[4] / 10 ** 3)
        divider1 = make_axes_locatable(ax2[0])
        cax = divider1.append_axes("right", size="4%", pad=0.05)
        clb = plt.colorbar(cbar, cax=cax)
        clb.ax.set_title("$10^3$", size=8)
        model = observation.render(model)
        ax[1].imshow(scarlet.display.img_to_rgb(model))
        ax[1].set_title("Model Rendered")
        cbar = ax2[1].imshow(model[4] / 10 ** 3)
        divider1 = make_axes_locatable(ax2[1])
        cax = divider1.append_axes("right", size="4%", pad=0.05)
        clb = plt.colorbar(cbar, cax=cax)
        clb.ax.set_title("$10^3$", size=8)
        ax[2].imshow(scarlet.display.img_to_rgb(observation.images))
        ax[2].set_title("Observation")
        cbar = ax2[2].imshow(observation.images[4] / 10 ** 3)
        divider1 = make_axes_locatable(ax2[2])
        cax = divider1.append_axes("right", size="4%", pad=0.05)
        clb = plt.colorbar(cbar, cax=cax)
        clb.ax.set_title("$10^3$", size=8)
        residual = observation.images - model
        ax[3].imshow(scarlet.display.img_to_rgb(residual))
        ax[3].set_title("Residual")
        cbar = ax2[3].imshow(residual[4] / 10 ** 3)
        divider1 = make_axes_locatable(ax2[3])
        cax = divider1.append_axes("right", size="4%", pad=0.05)
        clb = plt.colorbar(cbar, cax=cax)
        clb.ax.set_title("$10^3$", size=8)
        fig.tight_layout()
        for a in ax:
            a.set_xlim(limits)
            a.set_ylim(limits)
        for a in ax2:
            a.axis("off")
            a.set_xlim(limits)
            a.set_ylim(limits)
        plt.show()

    except ImportError:
        print("Scarlet is needed to use this function.")


def plot_metrics_distribution(metric_array, metric_name, bins=50, upper_quantile=1.0):
    """Plot an histogram of the distribution with mean and median.

    Args:
        metric_array : Contains the data
        metric_name (str) : name of the metric
        bins (int) : Optional argument for the number of bins.
        upper_quantile (float) : Quantile from which to cut

    """
    quantile = np.quantile(metric_array, upper_quantile)
    metric_array_filtered = metric_array[metric_array <= quantile]
    plt.hist(metric_array_filtered, bins=bins, label=metric_name)
    mean = np.mean(metric_array_filtered)
    plt.axvline(mean, linestyle="--", label="mean", color="blue")
    median = np.median(metric_array_filtered)
    plt.axvline(median, linestyle="--", label="median", color="red")
    plt.legend()
    plt.show()


<<<<<<< HEAD
def plot_metrics_comparison(metrics, metric_names, bins=50, upper_quantile=1.0):
    """Plot an histogram of the distribution with mean and median.

    Args:
        metrics (list) : Contains the data
        metric_names (list) : names of the metrics
        bins (int) : Optional argument for the number of bins.
        upper_quantile (float) : Quantile from which to cut
    """
    for i, m in enumerate(metrics):
        quantile = np.quantile(m, upper_quantile)
        m_filtered = m[m <= quantile]
        plt.hist(m_filtered, bins=bins, label=metric_names[i], alpha=0.6)
        mean = np.mean(m_filtered)
        plt.axvline(mean, linestyle="--", label="mean", color="blue")
        median = np.median(m_filtered)
        plt.axvline(median, linestyle="--", label="median", color="red")
    plt.legend()
    plt.show()


def plot_metrics_correlation(
    metric_x, metric_y, metric_x_name, metric_y_name, upper_quantile=1.0, style="scatter"
):
=======
def plot_metrics_correlation(metric_x, metric_y, metric_name, upper_quantile=1.0):
>>>>>>> 603004ae
    """Plot a scatter plot between two quantities.

    Args:
        metric_x : Contains the data for the x axis
        metric_y : Contains the data for the y axis
<<<<<<< HEAD
        metric_x_name (str) : name of the x metric
        metric_y_name (str) : name of the y metric
        bins (int) : Optional argument for the number of bins.
        upper_quantile (float) : Quantile from which to cut
        style (str) : Style of the plot, can be "scatter" or "heatmap"
=======
        metric_name (str) : name of the metric
        bins (int) : Optional argument for the number of bins.
        upper_quantile (float) : Quantile from which to cut
>>>>>>> 603004ae

    """
    quantile = np.quantile(metric_y, upper_quantile)
    metric_x = metric_x[metric_y < quantile]
    metric_y = metric_y[metric_y < quantile]
<<<<<<< HEAD
    if style == "heatmap":
        heatmap, xedges, yedges = np.histogram2d(metric_x, metric_y, bins=50)
        extent = [xedges[0], xedges[-1], yedges[0], yedges[-1]]
        plt.imshow(
            heatmap.T, extent=extent, origin="lower", aspect="auto", label=metric_y_name, cmap="hot"
        )
    elif style == "scatter":
        plt.scatter(metric_x, metric_y, label=metric_y_name)
        plt.legend()
    else:
        raise ValueError("Invalid style")
    plt.xlabel(metric_x_name)
    plt.ylabel(metric_y_name)
=======
    plt.scatter(metric_x, metric_y, label=metric_name)
    plt.legend()
>>>>>>> 603004ae
    plt.show()<|MERGE_RESOLUTION|>--- conflicted
+++ resolved
@@ -389,7 +389,6 @@
         metric_name (str) : name of the metric
         bins (int) : Optional argument for the number of bins.
         upper_quantile (float) : Quantile from which to cut
-
     """
     quantile = np.quantile(metric_array, upper_quantile)
     metric_array_filtered = metric_array[metric_array <= quantile]
@@ -402,7 +401,6 @@
     plt.show()
 
 
-<<<<<<< HEAD
 def plot_metrics_comparison(metrics, metric_names, bins=50, upper_quantile=1.0):
     """Plot an histogram of the distribution with mean and median.
 
@@ -427,31 +425,21 @@
 def plot_metrics_correlation(
     metric_x, metric_y, metric_x_name, metric_y_name, upper_quantile=1.0, style="scatter"
 ):
-=======
-def plot_metrics_correlation(metric_x, metric_y, metric_name, upper_quantile=1.0):
->>>>>>> 603004ae
     """Plot a scatter plot between two quantities.
 
     Args:
         metric_x : Contains the data for the x axis
         metric_y : Contains the data for the y axis
-<<<<<<< HEAD
         metric_x_name (str) : name of the x metric
         metric_y_name (str) : name of the y metric
         bins (int) : Optional argument for the number of bins.
         upper_quantile (float) : Quantile from which to cut
         style (str) : Style of the plot, can be "scatter" or "heatmap"
-=======
-        metric_name (str) : name of the metric
-        bins (int) : Optional argument for the number of bins.
-        upper_quantile (float) : Quantile from which to cut
->>>>>>> 603004ae
 
     """
     quantile = np.quantile(metric_y, upper_quantile)
     metric_x = metric_x[metric_y < quantile]
     metric_y = metric_y[metric_y < quantile]
-<<<<<<< HEAD
     if style == "heatmap":
         heatmap, xedges, yedges = np.histogram2d(metric_x, metric_y, bins=50)
         extent = [xedges[0], xedges[-1], yedges[0], yedges[-1]]
@@ -465,8 +453,4 @@
         raise ValueError("Invalid style")
     plt.xlabel(metric_x_name)
     plt.ylabel(metric_y_name)
-=======
-    plt.scatter(metric_x, metric_y, label=metric_name)
-    plt.legend()
->>>>>>> 603004ae
     plt.show()