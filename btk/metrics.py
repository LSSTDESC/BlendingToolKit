--- conflicted
+++ resolved
@@ -188,11 +188,7 @@
     match_indx = [-1] * len(true_table)
     dist_m = [0.0] * len(true_table)
     for i, indx in enumerate(true_indx):
-<<<<<<< HEAD
-        if dist[indx][detected_indx[i]] <= 5:
-=======
         if dist[indx][detected_indx[i]] <= distance_threshold_match:
->>>>>>> e055e2fd
             match_indx[indx] = detected_indx[i]
             dist_m[indx] = dist[indx][detected_indx[i]]
 
@@ -748,13 +744,7 @@
             get_mean_sky_level(survey, survey.filters[self.meas_band_num])
         )
         metrics_results = {}
-<<<<<<< HEAD
-        for meas_func in measure_results:
-            print(meas_func)
-            print(measure_results[meas_func].keys())
-=======
         for meas_func in measure_results["catalog"].keys():
->>>>>>> e055e2fd
             metrics_results_f = compute_metrics(
                 blend_results["isolated_images"],
                 blend_results["blend_list"],
