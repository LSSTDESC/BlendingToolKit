--- conflicted
+++ resolved
@@ -533,11 +533,8 @@
     meas_band_num=0,
     target_meas={},
     channels_last=False,
-<<<<<<< HEAD
     save_path=None,
-=======
     f_distance=distance_center,
->>>>>>> d198d098
 ):
     """Computes all requested metrics given information in a single batch from measure_generator.
 
@@ -571,14 +568,11 @@
                              be returned for both isolated and deblended images to compare.
         channels_last (bool) : Indicates whether the images should be channels first (NCHW)
                           or channels last (NHWC).
-<<<<<<< HEAD
         save_path (str): Path to directory where results will be saved. If left
                       as None, results will not be saved.
-=======
         f_distance (func): Function used to compute the distance between true and detected
             galaxies. Takes as arguments the entries corresponding to the two galaxies.
             By default the distance is the euclidean distance from center to center.
->>>>>>> d198d098
 
     Returns:
         results (dict) : Contains all the computed metrics. Entries are :
@@ -683,11 +677,8 @@
         meas_band_num=0,
         target_meas={},
         noise_threshold_factor=3,
-<<<<<<< HEAD
         save_path=None,
-=======
         f_distance=distance_center,
->>>>>>> d198d098
     ):
         """Initialize metrics generator.
 
@@ -706,25 +697,19 @@
                 applied when getting segmentations from true images. A value of 3 would
                 correspond to a threshold of 3 sigmas (with sigma the standard deviation of
                 the noise)
-<<<<<<< HEAD
             save_path (str): Path to directory where results will be saved. If left 
                     as None, results will not be saved.
-=======
             f_distance (func): Function used to compute the distance between true and detected
                 galaxies. Takes as arguments the entries corresponding to the two galaxies.
                 By default the distance is the euclidean distance from center to center.
->>>>>>> d198d098
         """
         self.measure_generator: MeasureGenerator = measure_generator
         self.use_metrics = use_metrics
         self.meas_band_num = meas_band_num
         self.target_meas = target_meas
         self.noise_threshold_factor = noise_threshold_factor
-<<<<<<< HEAD
         self.save_path = save_path
-=======
         self.f_distance = f_distance
->>>>>>> d198d098
 
     def __next__(self):
         """Returns metric results calculated on one batch."""
@@ -756,13 +741,10 @@
                 self.meas_band_num,
                 target_meas,
                 channels_last=self.measure_generator.channels_last,
-<<<<<<< HEAD
                 save_path=os.path.join(self.save_path, meas_func)
                 if self.save_path is not None
                 else None,
-=======
                 f_distance=self.f_distance,
->>>>>>> d198d098
             )
             metrics_results[meas_func] = metrics_results_f
 
