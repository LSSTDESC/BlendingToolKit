<<<<<<< HEAD
"""Implements a variety of metrics for evaluation results of measurements in BTK."""
=======
"""Implements a variety of metrics for evaluating measurement results in BTK."""
>>>>>>> 603004ae
import astropy.table
import numpy as np
import skimage.metrics
from scipy.optimize import linear_sum_assignment


def get_detection_match(true_table, detected_table):
    r"""Uses the Hungarian algorithm to find optimal matching between detections and true objects.
<<<<<<< HEAD

    The optimal matching is computed based on the following optimization problem:
    ```
        \sum_{i} \sum_{j} C_{i,j} X_{i,j}
    ```
    where, in the BTK context, C_{ij}` is the cost function between matching true object `i` with
    detected object `j` computed as the `l2`-distance between the two objects, and `X_{i,j}` is an
    indicator function over the matches.

    Based on this implementation in scipy:
    https://docs.scipy.org/doc/scipy/reference/generated/scipy.optimize.linear_sum_assignment.html

    Args:
        true_table (astropy.table.Table): Table with entries corresponding to
            the true object parameter values in one blend.
        detected_table(astropy.table.Table): Table with entries corresponding
            to output of measurement algorithm in one blend.
    Returns:
        match_table (astropy.table.Table) : Table containing the matches for the
            true galaxies, in the same order as true_table
    """
    match_table = astropy.table.Table()
    t_x = true_table["x_peak"].reshape(-1, 1) - detected_table["x_peak"].reshape(1, -1)
    t_y = true_table["y_peak"].reshape(-1, 1) - detected_table["y_peak"].reshape(1, -1)
    dist = np.hypot(t_x, t_y)  # dist_ij = distance between true object i and detected object j.

    # solve optimization problem.
    # true_table[true_indx[i]] is matched with detected_table[detected_indx[i]]
    # len(true_indx) = len(detect_indx) = min(len(true_table), len(detected_table))
    true_indx, detected_indx = linear_sum_assignment(dist)

=======

    The optimal matching is computed based on the following optimization problem:
    ```
        \sum_{i} \sum_{j} C_{i,j} X_{i,j}
    ```
    where, in the BTK context, C_{ij}` is the cost function between matching true object `i` with
    detected object `j` computed as the `l2`-distance between the two objects, and `X_{i,j}` is an
    indicator function over the matches.

    Based on this implementation in scipy:
    https://docs.scipy.org/doc/scipy/reference/generated/scipy.optimize.linear_sum_assignment.html

    Args:
        true_table (astropy.table.Table): Table with entries corresponding to
            the true object parameter values in one blend.
        detected_table(astropy.table.Table): Table with entries corresponding
            to output of measurement algorithm in one blend.

    Returns:
        match_table (astropy.table.Table): Table where each row corresponds to each true
            galaxy in `true_table` containing two columns:
                - "match_detected_id": Index of row in `detected_table` corresponding to
                    matched detected object. If no match, value is -1.
                - "dist": distance between true object and matched object or 0 if no matches.
    """
    match_table = astropy.table.Table()
    if len(detected_table) == 0 or len(true_table) == 0:
        # No match since either no detection or no true objects
        return
    t_x = true_table["x_peak"].reshape(-1, 1) - detected_table["x_peak"].reshape(1, -1)
    t_y = true_table["y_peak"].reshape(-1, 1) - detected_table["y_peak"].reshape(1, -1)
    dist = np.hypot(t_x, t_y)  # dist_ij = distance between true object i and detected object j.

    # solve optimization problem.
    # true_table[true_indx[i]] is matched with detected_table[detected_indx[i]]
    # len(true_indx) = len(detect_indx) = min(len(true_table), len(detected_table))
    true_indx, detected_indx = linear_sum_assignment(dist)

>>>>>>> 603004ae
    # for each true galaxy i, match_indx[i] is the index of detected_table matched to that true
    # galaxy or -1 if there is no match.
    match_indx = [-1] * len(true_table)
    dist_m = [0.0] * len(true_table)
    for i, indx in enumerate(true_indx):
        match_indx[indx] = detected_indx[i]
        dist_m[indx] = dist[indx][detected_indx[i]]

    match_table["match_detected_id"] = match_indx
    match_table["dist"] = dist_m
    return match_table


def detection_metrics(blended_images, isolated_images, blend_list, detection_catalogs, matches):
<<<<<<< HEAD
=======
    """Calculate common detection metrics (f1-score, precision, recall) based on matches.

    NOTE: This function operates directly on batches returned from MeasureGenerator.

    Returns:
        results_detection (dict): Dictionary containing keys "f1", "precision", and "recall".
            Each value is a list where each element corresponds to each element of the batch.
    """
>>>>>>> 603004ae
    results_detection = {}
    precision = []
    recall = []
    f1 = []
    for i in range(len(blend_list)):
<<<<<<< HEAD
        matches_blend = matches[i]["match_detected_id"]
        true_pos = 0
        false_pos = 0
        false_neg = 0
        for match in matches_blend:
            if match == -1:
                false_neg += 1
            else:
                true_pos += 1
        for j in range(len(detection_catalogs[i])):
            if j not in matches_blend:
                false_pos += 1
        if true_pos + false_pos > 0:
            precision.append(true_pos / (true_pos + false_pos))
        else:
            precision.append(0)
        recall.append(true_pos / (true_pos + false_neg))
        if precision[-1] != 0 and recall[-1] != 0:
            f1.append(2 / (1 / precision[-1] + 1 / recall[-1]))
        else:
=======
        if matches[i] is not None:
            matches_blend = matches[i]["match_detected_id"]
            true_pos = 0
            false_pos = 0
            false_neg = 0
            for match in matches_blend:
                if match == -1:
                    false_neg += 1
                else:
                    true_pos += 1
            for j in range(len(detection_catalogs[i])):
                if j not in matches_blend:
                    false_pos += 1
            precision.append(true_pos / (true_pos + false_pos))
            recall.append(true_pos / (true_pos + false_neg))
            if precision[-1] != 0 and recall[-1] != 0:
                f1.append(2 / (1 / precision[-1] + 1 / recall[-1]))
            else:
                f1.append(0)
        else:
            precision.append(0)
            recall.append(0)
>>>>>>> 603004ae
            f1.append(0)
    results_detection["precision"] = precision
    results_detection["recall"] = recall
    results_detection["f1"] = recall
    return results_detection


def segmentation_metrics(
    blended_images,
    isolated_images,
    blend_list,
    detection_catalogs,
    segmentations,
    matches,
    meas_band_num,
):
    results_segmentation = {}
    iou_results = []
    for i in range(len(blend_list)):
<<<<<<< HEAD
        iou_blend_results = []
        matches_blend = matches[i]["match_detected_id"]
        for j, match in enumerate(matches_blend):
            # TODO : put a correct threshold (according to noise ?)
            if match != -1:
                threshold = 1.0
                true_segmentation = isolated_images[i][j][meas_band_num] > threshold
                detected_segmentation = segmentations[i][match]
                iou_blend_results.append(
                    np.sum(np.logical_and(true_segmentation, detected_segmentation))
                    / np.sum(np.logical_or(true_segmentation, detected_segmentation))
                )
            else:
                iou_blend_results.append(-1)
        iou_results.append(iou_blend_results)
=======
        if matches[i] is not None:
            iou_blend_results = []
            matches_blend = matches[i]["match_detected_id"]
            for j, match in enumerate(matches_blend):
                # TODO : put a correct threshold (according to noise ?)
                if match != -1:
                    threshold = 1.0
                    true_segmentation = isolated_images[i][j][meas_band_num] > threshold
                    detected_segmentation = segmentations[i][match]
                    iou_blend_results.append(
                        np.sum(np.logical_and(true_segmentation, detected_segmentation))
                        / np.sum(np.logical_or(true_segmentation, detected_segmentation))
                    )
                else:
                    iou_blend_results.append(-1)
            iou_results.append(iou_blend_results)
        else:
            iou_results.append([-1 for j in range(len(blend_list[i]))])
>>>>>>> 603004ae
    results_segmentation["iou"] = iou_results
    return results_segmentation


def reconstruction_metrics(
    blended_images, isolated_images, blend_list, detection_catalogs, deblended_images, matches
):
    results_reconstruction = {}
    mse_results = []
    psnr_results = []
    ssim_results = []
    for i in range(len(blend_list)):
<<<<<<< HEAD
        mse_blend_results = []
        psnr_blend_results = []
        ssim_blend_results = []
        for j in range(len(blend_list[i])):
            match_detected = matches[i]["match_detected_id"][j]
            if match_detected != -1:
                mse_blend_results.append(
                    skimage.metrics.mean_squared_error(
                        isolated_images[i][j], deblended_images[i][match_detected]
                    )
                )
                psnr_blend_results.append(
                    skimage.metrics.peak_signal_noise_ratio(
                        isolated_images[i][j],
                        deblended_images[i][match_detected],
                        data_range=np.max(isolated_images[i][j]),
                    )
                )
                ssim_blend_results.append(
                    skimage.metrics.structural_similarity(
                        np.moveaxis(isolated_images[i][j], 0, -1),
                        np.moveaxis(deblended_images[i][match_detected], 0, -1),
                        multichannel=True,
                    )
                )
            else:
                mse_blend_results.append(-1)
                psnr_blend_results.append(-1)
                ssim_blend_results.append(-1)
        mse_results.append(mse_blend_results)
        psnr_results.append(psnr_blend_results)
        ssim_results.append(ssim_blend_results)
=======
        if matches[i] is not None:
            mse_blend_results = []
            psnr_blend_results = []
            ssim_blend_results = []
            for j in range(len(blend_list[i])):
                match_detected = matches[i]["match_detected_id"][j]
                if match_detected != -1:
                    mse_blend_results.append(
                        skimage.metrics.mean_squared_error(
                            isolated_images[i][j], deblended_images[i][match_detected]
                        )
                    )
                    psnr_blend_results.append(
                        skimage.metrics.peak_signal_noise_ratio(
                            isolated_images[i][j],
                            deblended_images[i][match_detected],
                            data_range=np.max(isolated_images[i][j]),
                        )
                    )
                    ssim_blend_results.append(
                        skimage.metrics.structural_similarity(
                            np.moveaxis(isolated_images[i][j], 0, -1),
                            np.moveaxis(deblended_images[i][match_detected], 0, -1),
                            multichannel=True,
                        )
                    )
                else:
                    mse_blend_results.append(-1)
                    psnr_blend_results.append(-1)
                    ssim_blend_results.append(-1)
            mse_results.append(mse_blend_results)
            psnr_results.append(psnr_blend_results)
            ssim_results.append(ssim_blend_results)
        else:
            mse_results.append([-1 for _ in range(len(blend_list[i]))])
            psnr_results.append([-1 for _ in range(len(blend_list[i]))])
            ssim_results.append([-1 for _ in range(len(blend_list[i]))])
>>>>>>> 603004ae
    results_reconstruction["mse"] = mse_results
    results_reconstruction["psnr"] = psnr_results
    results_reconstruction["ssim"] = ssim_results
    return results_reconstruction


def compute_metrics(
    blended_images,
    isolated_images,
    blend_list,
    detection_catalogs,
    segmentations=None,
    deblended_images=None,
    use_metrics=("detection", "segmentation", "reconstruction"),
    meas_band_num=0,
):
    results = {}
    matches = [
        get_detection_match(blend_list[i], detection_catalogs[i]) for i in range(len(blend_list))
    ]
    results["matches"] = matches
    if "detection" in use_metrics:
        results["detection"] = detection_metrics(
            blended_images, isolated_images, blend_list, detection_catalogs, matches
        )
    if "segmentation" in use_metrics:
        results["segmentation"] = segmentation_metrics(
            blended_images,
            isolated_images,
            blend_list,
            detection_catalogs,
            segmentations,
            matches,
            meas_band_num,
        )
    if "reconstruction" in use_metrics:
        results["reconstruction"] = reconstruction_metrics(
            blended_images,
            isolated_images,
            blend_list,
            detection_catalogs,
            deblended_images,
            matches,
        )
    names = blend_list[0].colnames
<<<<<<< HEAD
    names += ["detected", "distance_detection", "distance_closest_galaxy"]
=======
    names += ["detected", "distance_closest"]
>>>>>>> 603004ae
    if "reconstruction" in use_metrics:
        names += ["mse", "psnr", "ssim"]
    if "segmentation" in use_metrics:
        names += ["iou"]
    results["galaxy_summary"] = astropy.table.Table(names=names)
    for i, blend in enumerate(blend_list):
        for j, gal in enumerate(blend):
            row = astropy.table.Table(gal)
<<<<<<< HEAD
            row["detected"] = matches[i]["match_detected_id"][j] != -1
            row["distance_detection"] = matches[i]["dist"][j]
            if len(blend) > 1:
                row["distance_closest_galaxy"] = np.partition(
                    [
                        np.sqrt(
                            (gal["x_peak"] - g["x_peak"]) ** 2 + (gal["y_peak"] - g["y_peak"]) ** 2
                        )
                        for g in blend
                    ],
                    1,
                )[1]
            else:
                row["distance_closest_galaxy"] = 32  # placeholder
            if "reconstruction" in use_metrics:
=======
            row.add_column([False], name="detected")
            row["detected"] = matches[i]["match_detected_id"][j] != -1
            row.add_column([0.0], name="distance_closest")
            row["distance_closest"] = matches[i]["dist"][j]
            if "reconstruction" in use_metrics:
                row.add_columns([[0.0], [0.0], [0.0]], names=["mse", "psnr", "ssim"])
>>>>>>> 603004ae
                row["mse"] = results["reconstruction"]["mse"][i][j]
                row["psnr"] = results["reconstruction"]["psnr"][i][j]
                row["ssim"] = results["reconstruction"]["ssim"][i][j]
            if "segmentation" in use_metrics:
<<<<<<< HEAD
=======
                row.add_column([0.0], name="iou")
>>>>>>> 603004ae
                row["iou"] = results["segmentation"]["iou"][i][j]
            results["galaxy_summary"].add_row(row[0])

    return results


class MetricsGenerator:
<<<<<<< HEAD
=======
    """Generator that calculates metrics on batches returned by the MeasureGenerator."""

>>>>>>> 603004ae
    def __init__(self, measure_generator, use_metrics=("detection"), meas_band_num=0):
        self.measure_generator = measure_generator
        self.use_metrics = use_metrics
        self.meas_band_num = meas_band_num

    def __next__(self):
        blend_results, measure_results = next(self.measure_generator)
<<<<<<< HEAD
        if "catalog" not in measure_results.keys():
            meas_func = measure_results.keys()
            metrics_results = {}
            for f in meas_func:
                metrics_results_f = compute_metrics(
                    blend_results["blend_images"],
                    blend_results["isolated_images"],
                    blend_results["blend_list"],
                    measure_results[f]["catalog"],
                    measure_results[f]["segmentation"],
                    measure_results[f]["deblended_images"],
                    self.use_metrics,
                    self.meas_band_num,
                )
                metrics_results[f] = metrics_results_f

        else:
            metrics_results = compute_metrics(
                blend_results["blend_images"],
                blend_results["isolated_images"],
                blend_results["blend_list"],
                measure_results["catalog"],
                measure_results["segmentation"],
                measure_results["deblended_images"],
                self.use_metrics,
                self.meas_band_num,
            )
=======
        meas_func = measure_results.keys()
        metrics_results = {}
        for f in meas_func:
            metrics_results_f = compute_metrics(
                blend_results["blend_images"],
                blend_results["isolated_images"],
                blend_results["blend_list"],
                measure_results[f]["catalog"],
                measure_results[f]["segmentation"],
                measure_results[f]["deblended_images"],
                self.use_metrics,
                self.meas_band_num,
            )
            metrics_results[f] = metrics_results_f
>>>>>>> 603004ae

        return blend_results, measure_results, metrics_results<|MERGE_RESOLUTION|>--- conflicted
+++ resolved
@@ -1,8 +1,4 @@
-<<<<<<< HEAD
-"""Implements a variety of metrics for evaluation results of measurements in BTK."""
-=======
 """Implements a variety of metrics for evaluating measurement results in BTK."""
->>>>>>> 603004ae
 import astropy.table
 import numpy as np
 import skimage.metrics
@@ -11,40 +7,6 @@
 
 def get_detection_match(true_table, detected_table):
     r"""Uses the Hungarian algorithm to find optimal matching between detections and true objects.
-<<<<<<< HEAD
-
-    The optimal matching is computed based on the following optimization problem:
-    ```
-        \sum_{i} \sum_{j} C_{i,j} X_{i,j}
-    ```
-    where, in the BTK context, C_{ij}` is the cost function between matching true object `i` with
-    detected object `j` computed as the `l2`-distance between the two objects, and `X_{i,j}` is an
-    indicator function over the matches.
-
-    Based on this implementation in scipy:
-    https://docs.scipy.org/doc/scipy/reference/generated/scipy.optimize.linear_sum_assignment.html
-
-    Args:
-        true_table (astropy.table.Table): Table with entries corresponding to
-            the true object parameter values in one blend.
-        detected_table(astropy.table.Table): Table with entries corresponding
-            to output of measurement algorithm in one blend.
-    Returns:
-        match_table (astropy.table.Table) : Table containing the matches for the
-            true galaxies, in the same order as true_table
-    """
-    match_table = astropy.table.Table()
-    t_x = true_table["x_peak"].reshape(-1, 1) - detected_table["x_peak"].reshape(1, -1)
-    t_y = true_table["y_peak"].reshape(-1, 1) - detected_table["y_peak"].reshape(1, -1)
-    dist = np.hypot(t_x, t_y)  # dist_ij = distance between true object i and detected object j.
-
-    # solve optimization problem.
-    # true_table[true_indx[i]] is matched with detected_table[detected_indx[i]]
-    # len(true_indx) = len(detect_indx) = min(len(true_table), len(detected_table))
-    true_indx, detected_indx = linear_sum_assignment(dist)
-
-=======
-
     The optimal matching is computed based on the following optimization problem:
     ```
         \sum_{i} \sum_{j} C_{i,j} X_{i,j}
@@ -82,7 +44,6 @@
     # len(true_indx) = len(detect_indx) = min(len(true_table), len(detected_table))
     true_indx, detected_indx = linear_sum_assignment(dist)
 
->>>>>>> 603004ae
     # for each true galaxy i, match_indx[i] is the index of detected_table matched to that true
     # galaxy or -1 if there is no match.
     match_indx = [-1] * len(true_table)
@@ -97,8 +58,6 @@
 
 
 def detection_metrics(blended_images, isolated_images, blend_list, detection_catalogs, matches):
-<<<<<<< HEAD
-=======
     """Calculate common detection metrics (f1-score, precision, recall) based on matches.
 
     NOTE: This function operates directly on batches returned from MeasureGenerator.
@@ -107,13 +66,11 @@
         results_detection (dict): Dictionary containing keys "f1", "precision", and "recall".
             Each value is a list where each element corresponds to each element of the batch.
     """
->>>>>>> 603004ae
     results_detection = {}
     precision = []
     recall = []
     f1 = []
     for i in range(len(blend_list)):
-<<<<<<< HEAD
         matches_blend = matches[i]["match_detected_id"]
         true_pos = 0
         false_pos = 0
@@ -134,30 +91,6 @@
         if precision[-1] != 0 and recall[-1] != 0:
             f1.append(2 / (1 / precision[-1] + 1 / recall[-1]))
         else:
-=======
-        if matches[i] is not None:
-            matches_blend = matches[i]["match_detected_id"]
-            true_pos = 0
-            false_pos = 0
-            false_neg = 0
-            for match in matches_blend:
-                if match == -1:
-                    false_neg += 1
-                else:
-                    true_pos += 1
-            for j in range(len(detection_catalogs[i])):
-                if j not in matches_blend:
-                    false_pos += 1
-            precision.append(true_pos / (true_pos + false_pos))
-            recall.append(true_pos / (true_pos + false_neg))
-            if precision[-1] != 0 and recall[-1] != 0:
-                f1.append(2 / (1 / precision[-1] + 1 / recall[-1]))
-            else:
-                f1.append(0)
-        else:
-            precision.append(0)
-            recall.append(0)
->>>>>>> 603004ae
             f1.append(0)
     results_detection["precision"] = precision
     results_detection["recall"] = recall
@@ -177,7 +110,6 @@
     results_segmentation = {}
     iou_results = []
     for i in range(len(blend_list)):
-<<<<<<< HEAD
         iou_blend_results = []
         matches_blend = matches[i]["match_detected_id"]
         for j, match in enumerate(matches_blend):
@@ -193,26 +125,6 @@
             else:
                 iou_blend_results.append(-1)
         iou_results.append(iou_blend_results)
-=======
-        if matches[i] is not None:
-            iou_blend_results = []
-            matches_blend = matches[i]["match_detected_id"]
-            for j, match in enumerate(matches_blend):
-                # TODO : put a correct threshold (according to noise ?)
-                if match != -1:
-                    threshold = 1.0
-                    true_segmentation = isolated_images[i][j][meas_band_num] > threshold
-                    detected_segmentation = segmentations[i][match]
-                    iou_blend_results.append(
-                        np.sum(np.logical_and(true_segmentation, detected_segmentation))
-                        / np.sum(np.logical_or(true_segmentation, detected_segmentation))
-                    )
-                else:
-                    iou_blend_results.append(-1)
-            iou_results.append(iou_blend_results)
-        else:
-            iou_results.append([-1 for j in range(len(blend_list[i]))])
->>>>>>> 603004ae
     results_segmentation["iou"] = iou_results
     return results_segmentation
 
@@ -225,7 +137,6 @@
     psnr_results = []
     ssim_results = []
     for i in range(len(blend_list)):
-<<<<<<< HEAD
         mse_blend_results = []
         psnr_blend_results = []
         ssim_blend_results = []
@@ -258,45 +169,6 @@
         mse_results.append(mse_blend_results)
         psnr_results.append(psnr_blend_results)
         ssim_results.append(ssim_blend_results)
-=======
-        if matches[i] is not None:
-            mse_blend_results = []
-            psnr_blend_results = []
-            ssim_blend_results = []
-            for j in range(len(blend_list[i])):
-                match_detected = matches[i]["match_detected_id"][j]
-                if match_detected != -1:
-                    mse_blend_results.append(
-                        skimage.metrics.mean_squared_error(
-                            isolated_images[i][j], deblended_images[i][match_detected]
-                        )
-                    )
-                    psnr_blend_results.append(
-                        skimage.metrics.peak_signal_noise_ratio(
-                            isolated_images[i][j],
-                            deblended_images[i][match_detected],
-                            data_range=np.max(isolated_images[i][j]),
-                        )
-                    )
-                    ssim_blend_results.append(
-                        skimage.metrics.structural_similarity(
-                            np.moveaxis(isolated_images[i][j], 0, -1),
-                            np.moveaxis(deblended_images[i][match_detected], 0, -1),
-                            multichannel=True,
-                        )
-                    )
-                else:
-                    mse_blend_results.append(-1)
-                    psnr_blend_results.append(-1)
-                    ssim_blend_results.append(-1)
-            mse_results.append(mse_blend_results)
-            psnr_results.append(psnr_blend_results)
-            ssim_results.append(ssim_blend_results)
-        else:
-            mse_results.append([-1 for _ in range(len(blend_list[i]))])
-            psnr_results.append([-1 for _ in range(len(blend_list[i]))])
-            ssim_results.append([-1 for _ in range(len(blend_list[i]))])
->>>>>>> 603004ae
     results_reconstruction["mse"] = mse_results
     results_reconstruction["psnr"] = psnr_results
     results_reconstruction["ssim"] = ssim_results
@@ -342,11 +214,7 @@
             matches,
         )
     names = blend_list[0].colnames
-<<<<<<< HEAD
     names += ["detected", "distance_detection", "distance_closest_galaxy"]
-=======
-    names += ["detected", "distance_closest"]
->>>>>>> 603004ae
     if "reconstruction" in use_metrics:
         names += ["mse", "psnr", "ssim"]
     if "segmentation" in use_metrics:
@@ -355,7 +223,6 @@
     for i, blend in enumerate(blend_list):
         for j, gal in enumerate(blend):
             row = astropy.table.Table(gal)
-<<<<<<< HEAD
             row["detected"] = matches[i]["match_detected_id"][j] != -1
             row["distance_detection"] = matches[i]["dist"][j]
             if len(blend) > 1:
@@ -371,22 +238,10 @@
             else:
                 row["distance_closest_galaxy"] = 32  # placeholder
             if "reconstruction" in use_metrics:
-=======
-            row.add_column([False], name="detected")
-            row["detected"] = matches[i]["match_detected_id"][j] != -1
-            row.add_column([0.0], name="distance_closest")
-            row["distance_closest"] = matches[i]["dist"][j]
-            if "reconstruction" in use_metrics:
-                row.add_columns([[0.0], [0.0], [0.0]], names=["mse", "psnr", "ssim"])
->>>>>>> 603004ae
                 row["mse"] = results["reconstruction"]["mse"][i][j]
                 row["psnr"] = results["reconstruction"]["psnr"][i][j]
                 row["ssim"] = results["reconstruction"]["ssim"][i][j]
             if "segmentation" in use_metrics:
-<<<<<<< HEAD
-=======
-                row.add_column([0.0], name="iou")
->>>>>>> 603004ae
                 row["iou"] = results["segmentation"]["iou"][i][j]
             results["galaxy_summary"].add_row(row[0])
 
@@ -394,11 +249,8 @@
 
 
 class MetricsGenerator:
-<<<<<<< HEAD
-=======
     """Generator that calculates metrics on batches returned by the MeasureGenerator."""
 
->>>>>>> 603004ae
     def __init__(self, measure_generator, use_metrics=("detection"), meas_band_num=0):
         self.measure_generator = measure_generator
         self.use_metrics = use_metrics
@@ -406,7 +258,6 @@
 
     def __next__(self):
         blend_results, measure_results = next(self.measure_generator)
-<<<<<<< HEAD
         if "catalog" not in measure_results.keys():
             meas_func = measure_results.keys()
             metrics_results = {}
@@ -434,21 +285,5 @@
                 self.use_metrics,
                 self.meas_band_num,
             )
-=======
-        meas_func = measure_results.keys()
-        metrics_results = {}
-        for f in meas_func:
-            metrics_results_f = compute_metrics(
-                blend_results["blend_images"],
-                blend_results["isolated_images"],
-                blend_results["blend_list"],
-                measure_results[f]["catalog"],
-                measure_results[f]["segmentation"],
-                measure_results[f]["deblended_images"],
-                self.use_metrics,
-                self.meas_band_num,
-            )
-            metrics_results[f] = metrics_results_f
->>>>>>> 603004ae
 
         return blend_results, measure_results, metrics_results