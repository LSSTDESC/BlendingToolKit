"""Creates a generator of characteristics of a given observation for a given
survey.
ToDo:
Add options for variable PSF and seeing conditions
"""
import descwl


def default_obs_conditions(Args, band):
    """Returns the default observing conditions from the WLD package
    for a given survey_name and band
    Args
        Args: Class containing parameters to generate blends
        band: filter name to get observing conditions for.
    Returns
        survey: WLD survey class with observing conditions.
    """
    survey = descwl.survey.Survey.get_defaults(
        survey_name=Args.survey_name,
        filter_band=band)
    return survey


def generate(Args, obs_function=None):
    """Generates observing condition for each band.
    Args:
        Args: Class containing input parameters.
        obs_function: Function that outputs dict of observing conditions.
    Returns:
        Generator with descwl.survey.Survey class for each band.
    """
    while True:
<<<<<<< HEAD
        observing_generator = []
        for band in Args.bands:
            if obs_function:
                survey = obs_function(Args, band)
            else:
                survey = default_obs_conditions(Args, band)
                if Args.verbose:
                    print("Default observing conditions selected")
            survey['image_width'] = Args.stamp_size / survey['pixel_scale']
            survey['image_height'] = Args.stamp_size / survey['pixel_scale']
            descwl_survey = descwl.survey.Survey(survey_name=Args.survey_name,
                                                 filter_band=band,
                                                 no_analysis=True, **survey)
            observing_generator.append(descwl_survey)
        yield observing_generator
=======
        batch_observing_generator = []
        for i in range(Args.batch_size):
            observing_generator = []
            for band in Args.bands:
                if obs_function:
                    survey = obs_function(Args, band)
                else:
                    survey = default_obs_conditions(Args, band)
                    if Args.verbose:
                        print("Default observing conditions selected")
                survey['image_width'] = Args.stamp_size / survey['pixel_scale']
                survey['image_height'] = Args.stamp_size / survey['pixel_scale']
                descwl_survey = descwl.survey.Survey(survey_name=Args.survey_name,
                                                     filter_band=band, **survey)
                observing_generator.append(descwl_survey)
            batch_observing_generator.append(observing_generator)
        yield batch_observing_generator
>>>>>>> 284d1f17
<|MERGE_RESOLUTION|>--- conflicted
+++ resolved
@@ -30,23 +30,6 @@
         Generator with descwl.survey.Survey class for each band.
     """
     while True:
-<<<<<<< HEAD
-        observing_generator = []
-        for band in Args.bands:
-            if obs_function:
-                survey = obs_function(Args, band)
-            else:
-                survey = default_obs_conditions(Args, band)
-                if Args.verbose:
-                    print("Default observing conditions selected")
-            survey['image_width'] = Args.stamp_size / survey['pixel_scale']
-            survey['image_height'] = Args.stamp_size / survey['pixel_scale']
-            descwl_survey = descwl.survey.Survey(survey_name=Args.survey_name,
-                                                 filter_band=band,
-                                                 no_analysis=True, **survey)
-            observing_generator.append(descwl_survey)
-        yield observing_generator
-=======
         batch_observing_generator = []
         for i in range(Args.batch_size):
             observing_generator = []
@@ -63,5 +46,4 @@
                                                      filter_band=band, **survey)
                 observing_generator.append(descwl_survey)
             batch_observing_generator.append(observing_generator)
-        yield batch_observing_generator
->>>>>>> 284d1f17
+        yield batch_observing_generator