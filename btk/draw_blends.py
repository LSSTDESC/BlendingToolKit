"""Module for generating batches of drawn blended images."""
import copy
from abc import ABC
from abc import abstractmethod
from itertools import chain

import galsim
import numpy as np
from astropy.table import Column
from astropy.table import Table

from btk.create_blend_generator import BlendGenerator
from btk.multiprocess import multiprocess
from btk.survey import get_flux
from btk.survey import get_mean_sky_level
from btk.survey import make_wcs


class SourceNotVisible(Exception):
    """Custom exception to indicate that a source has no visible model components."""


def get_center_in_pixels(blend_catalog, wcs):
    """Returns center of objects in blend_catalog in pixel coordinates of postage stamp.

    `blend_catalog` contains `ra, dec` of object center with the postage stamp
    center being 0,0. The size of the postage stamp and pixel scale is used to
    compute the object centers in pixel coordinates. Coordinates are in pixels
    where bottom left corner of postage stamp is (0, 0).

    Args:
        blend_catalog: Catalog with entries corresponding to one blend.
        wcs (astropy.wcs.WCS) : astropy WCS object corresponding to the image
    Returns:
        `astropy.table.Column`: x and y coordinates of object centroid
    """
    x_peak, y_peak = wcs.all_world2pix(blend_catalog["ra"] / 3600, blend_catalog["dec"] / 3600, 0)
    dx_col = Column(x_peak, name="x_peak")
    dy_col = Column(y_peak, name="y_peak")
    return dx_col, dy_col


def get_size(catalog, psf, pixel_scale):
    """Returns a astropy.table.column with the size of the galaxy in pixels.

    Galaxy size is estimated as second moments size (r_sec) computed as
    described in A1 of Chang et.al 2012. The PSF second moment size, psf_r_sec,
    is computed by galsim from the PSF model in obs_conds in the i band.
    The object size is the defined as sqrt(r_sec**2 + 2*psf_r_sec**2).

    Args:
        catalog: Catalog with entries corresponding to one blend.
        psf: Galsim object corresponding to a PSF.
        pixel_scale: arcseconds per pixel

    Returns:
        `astropy.table.Column`: size of the galaxy in pixels.
    """
    r_sec = catalog["btk_size"]
    psf_r_sec = psf.calculateMomentRadius()
    size = np.sqrt(r_sec ** 2 + psf_r_sec ** 2) / pixel_scale
    return Column(size, name="size")


def get_catsim_galaxy(entry, filt, survey, no_disk=False, no_bulge=False, no_agn=False):
    """Returns a bulge/disk/agn Galsim galaxy profile based on entry.

    This function returns a composite galsim galaxy profile with bulge, disk and AGN based on the
    parameters in entry, and using observing conditions defined by the survey
    and the filter.

    Credit: WeakLensingDeblending (https://github.com/LSSTDESC/WeakLensingDeblending)

    Args:
        entry (astropy.table.Table) : single astropy line containing information on the galaxy
        survey (btk.survey.Survey) : BTK Survey object
        filt (btk.survey.Filter) : BTK Filter object
        no_disk (bool) : Sets the flux for the disk to zero
        no_bulge (bool) : Sets the flux for the bulge to zero
        no_agn (bool) : Sets the flux for the AGN to zero
    Returns:
        Galsim galaxy profile
    """
    components = []
    total_flux = get_flux(entry[filt.name + "_ab"], filt, survey)
    # Calculate the flux of each component in detected electrons.
    total_fluxnorm = entry["fluxnorm_disk"] + entry["fluxnorm_bulge"] + entry["fluxnorm_agn"]
    disk_flux = 0.0 if no_disk else entry["fluxnorm_disk"] / total_fluxnorm * total_flux
    bulge_flux = 0.0 if no_bulge else entry["fluxnorm_bulge"] / total_fluxnorm * total_flux
    agn_flux = 0.0 if no_agn else entry["fluxnorm_agn"] / total_fluxnorm * total_flux

    if disk_flux + bulge_flux + agn_flux == 0:
        raise SourceNotVisible

    if disk_flux > 0:
        beta_radians = np.radians(entry["pa_disk"])
        if bulge_flux > 0:
            assert entry["pa_disk"] == entry["pa_bulge"], "Sersic components have different beta."
        a_d, b_d = entry["a_d"], entry["b_d"]
        disk_hlr_arcsecs = np.sqrt(a_d * b_d)
        disk_q = b_d / a_d
        disk = galsim.Exponential(flux=disk_flux, half_light_radius=disk_hlr_arcsecs).shear(
            q=disk_q, beta=beta_radians * galsim.radians
        )
        components.append(disk)

    if bulge_flux > 0:
        beta_radians = np.radians(entry["pa_bulge"])
        a_b, b_b = entry["a_b"], entry["b_b"]
        bulge_hlr_arcsecs = np.sqrt(a_b * b_b)
        bulge_q = b_b / a_b
        bulge = galsim.DeVaucouleurs(flux=bulge_flux, half_light_radius=bulge_hlr_arcsecs).shear(
            q=bulge_q, beta=beta_radians * galsim.radians
        )
        components.append(bulge)

    if agn_flux > 0:
        agn = galsim.Gaussian(flux=agn_flux, sigma=1e-8)
        components.append(agn)

    profile = galsim.Add(components)
    return profile


class DrawBlendsGenerator(ABC):
    """Class that generates images of blends and individual isolated objects in batches.

    Batch is divided into mini batches of size blend_generator.batch_size//cpus and
    each mini-batch analyzed separately. The results are then combined to output a
    dict with results of entire batch. If the number of cpus is greater than one, then each of
    the mini-batches are run in parallel.

    """

    compatible_catalogs = ("Catalog",)

    def __init__(
        self,
        catalog,
        sampling_function,
        surveys: list,
        batch_size=8,
        stamp_size=24,
        meas_bands=("i",),
        cpus=1,
        verbose=False,
        add_noise=True,
        shifts=None,
        indexes=None,
        channels_last=False,
    ):
        """Initializes the DrawBlendsGenerator class.

        Args:
            catalog (btk.catalog.Catalog) : BTK catalog object from which galaxies are taken
            sampling_function (btk.sampling_function.SamplingFunction) : BTK sampling function
                                                                         to use
            surveys (list): List of btk Survey objects defining the observing conditions
            batch_size (int) : Number of blends generated per batch
            stamp_size (float) : Size of the stamps, in arcseconds
            meas_bands (tuple) : Tuple containing the bands in which the measurements are carried
            cpus (int) : Number of cpus to use; defines the number of minibatches
            verbose (bool) : Indicates whether additionnal information should be printed
            add_noise (bool) : Indicates if the blends should be generated with noise
            shifts (list): Contains arbitrary shifts to be applied instead of
                           random shifts. Must be of length batch_size. Must be used
                           with indexes.
            indexes (list): Contains the ids of the galaxies to use in the stamp.
                        Must be of length batch_size. Must be used with shifts.
            channels_last (bool): Whether to return images as numpy arrays with the channel
                                (band) dimension as the last dimension or before the pixels
                                dimensions (default).
        """
        self.blend_generator = BlendGenerator(
            catalog, sampling_function, batch_size, shifts, indexes, verbose
        )
        self.catalog = self.blend_generator.catalog
        self.cpus = cpus

        self.batch_size = self.blend_generator.batch_size
        self.max_number = self.blend_generator.max_number

        if not isinstance(surveys, list):
            raise TypeError("surveys must be a list of Survey objects.")
        self.surveys = surveys
        self.stamp_size = stamp_size

        self.meas_bands = {}
        for i, s in enumerate(self.surveys):
            self.meas_bands[s.name] = meas_bands[i]

        self.add_noise = add_noise
        self.verbose = verbose

<<<<<<< HEAD
        if dim_order not in ("NCHW", "NHWC"):
            raise ValueError("dim_order must be either 'NCHW' or 'NHWC'.")
        self.dim_order = dim_order
=======
        self.dim_order = (1, 2, 0) if channels_last else (0, 1, 2)
>>>>>>> 3e565d2c

    def __iter__(self):
        """Returns iterable which is the object itself."""
        return self

    def __next__(self):
        """Outputs dictionary containing blend output (images and catalogs) in batches.

        Returns:
            output : Dictionary with blend images, isolated object images, blend catalog,
            PSF images and WCS.
        """
        batch_blend_cat, batch_obs_cond = {}, {}
        blend_images = {}
        isolated_images = {}
        blend_cat = next(self.blend_generator)
        mini_batch_size = np.max([self.batch_size // self.cpus, 1])
        psfs = {}
        wcss = {}

        for s in self.surveys:
            pix_stamp_size = int(self.stamp_size / s.pixel_scale)

            # make PSF and WCS
            psf = []
            for filt in s.filters:
                if callable(filt.psf):
                    generated_psf = filt.psf()  # generate the PSF with the provided function
                    if isinstance(generated_psf, galsim.GSObject):
                        psf.append(generated_psf)
                    else:
                        raise TypeError(
                            f"The generated PSF with the provided function"
                            f"for filter '{filt.name}' is not a galsim object"
                        )
                elif isinstance(filt.psf, galsim.GSObject):
                    psf.append(filt.psf)  # or directly retrieve the PSF
                else:
                    raise TypeError(
                        f"The PSF within filter '{filt.name}' is neither a "
                        f"function nor a galsim object"
                    )
            wcs = make_wcs(s.pixel_scale, (pix_stamp_size, pix_stamp_size))
            psfs[s.name] = psf
            wcss[s.name] = wcs

            # allocate memory for output catalogues and images.
            batch_blend_cat[s.name] = []
            batch_obs_cond[s.name] = []
            image_shape = (
                (
                    len(s.filters),
                    pix_stamp_size,
                    pix_stamp_size,
                )
                if self.dim_order == "NCHW"
                else (
                    pix_stamp_size,
                    pix_stamp_size,
                    len(s.filters),
                )
            )
            blend_images[s.name] = np.zeros((self.batch_size, *image_shape))
            isolated_images[s.name] = np.zeros((self.batch_size, self.max_number, *image_shape))

            input_args = []
            for i in range(0, self.batch_size, mini_batch_size):
                cat = copy.deepcopy(blend_cat[i : i + mini_batch_size])
                input_args.append((cat, psf, wcs, s))

            # multiprocess and join results
            # ideally, each cpu processes a single mini_batch
            mini_batch_results = multiprocess(
                self.render_mini_batch,
                input_args,
                cpus=self.cpus,
                verbose=self.verbose,
            )

            # join results across mini-batches.
            batch_results = list(chain(*mini_batch_results))

            # organize results.
            for i in range(self.batch_size):
                blend_images[s.name][i] = batch_results[i][0]
                isolated_images[s.name][i] = batch_results[i][1]
                batch_blend_cat[s.name].append(batch_results[i][2])
        if len(self.surveys) > 1:
            output = {
                "blend_images": blend_images,
                "isolated_images": isolated_images,
                "blend_list": batch_blend_cat,
                "psf": psfs,
                "wcs": wcss,
            }
        else:
            survey_name = self.surveys[0].name
            output = {
                "blend_images": blend_images[survey_name],
                "isolated_images": isolated_images[survey_name],
                "blend_list": batch_blend_cat[survey_name],
                "psf": psfs[survey_name],
                "wcs": wcss[survey_name],
            }
        return output

    def render_mini_batch(self, blend_list, psf, wcs, survey, extra_data=None):
        """Returns isolated and blended images for blend catalogs in blend_list.

        Function loops over blend_list and draws blend and isolated images in each
        band. Even though blend_list was input to the function, we return it since,
        the blend catalogs now include additional columns that flag if an object
        was not drawn and object centers in pixel coordinates.

        Args:
            blend_list (list) : List of catalogs with entries corresponding to one
                               blend. The size of this list is equal to the
                               mini_batch_size.
            psf (list) : List of Galsim objects containing the PSF
            wcs (astropy.wcs.WCS) : astropy WCS object
            survey (dict) : Dictionary containing survey information.
            extra_data : This field can be used if some data need to be generated
            before getting to the step where single galaxies are drawn. It should
            have a "shape" of (batch_size,n_blend,...) where n_blend is the number
            of objects in a blend. See GalsimHubGenerator for an example of usage.

        Returns:
            `numpy.ndarray` of blend images and isolated galaxy images, along with
            list of blend catalogs.
        """
        outputs = []
        index = 0

        if extra_data is None:
            extra_data = np.zeros((len(blend_list), np.max([len(blend) for blend in blend_list])))
        for i, blend in enumerate(blend_list):

            # All bands in same survey have same pixel scale, WCS
            pixel_scale = survey.pixel_scale
            pix_stamp_size = int(self.stamp_size / pixel_scale)

            # Band to do measurements of size for given survey.
            meas_band = self.meas_bands[survey.name]
            indx_meas_band = [filt.name for filt in survey.filters].index(meas_band)

            x_peak, y_peak = get_center_in_pixels(blend, wcs)
            blend.add_column(x_peak)
            blend.add_column(y_peak)
            # TODO: How to get size for COSMOS?
            if "CatsimCatalog" in self.compatible_catalogs:
                size = get_size(blend, psf[indx_meas_band], pixel_scale)
                blend_list[i].add_column(size)

            iso_image_multi = np.zeros(
                (
                    self.max_number,
                    len(survey.filters),
                    pix_stamp_size,
                    pix_stamp_size,
                )
            )
            blend_image_multi = np.zeros((len(survey.filters), pix_stamp_size, pix_stamp_size))
            for b, filt in enumerate(survey.filters):
                single_band_output = self.render_blend(blend, psf[b], filt, survey, extra_data[i])
                blend_image_multi[b, :, :] = single_band_output[0]
                iso_image_multi[:, b, :, :] = single_band_output[1]

            # transpose if requested.
            dim_order = np.array((0, 1, 2) if self.dim_order == "NCHW" else (1, 2, 0))
            blend_image_multi = blend_image_multi.transpose(dim_order)
            iso_image_multi = iso_image_multi.transpose(0, *(dim_order + 1))

            outputs.append([blend_image_multi, iso_image_multi, blend])
            index += len(blend)
        return outputs

    def render_blend(self, blend_catalog, psf, filt, survey, extra_data):
        """Draws image of isolated galaxies along with the blend image in the single input band.

        The WLDeblending package (descwl) renders galaxies corresponding to the
        blend_catalog entries and with observing conditions determined by
        cutout. The rendered objects are stored in the observing conditions
        class. So as to not overwrite images across different blends, we make a
        copy of the cutout while drawing each galaxy. Images of isolated
        galaxies are drawn with the WLDeblending and them summed to produce the
        blend image.

        A column 'not_drawn_{band}' is added to blend_catalog initialized as zero.
        If a galaxy was not drawn by descwl, then this flag is set to 1.

        Args:
            blend_catalog (astropy.table.Table) : Catalog with entries corresponding to one blend.
            psf : Galsim object containing the psf for the given filter
            filt (btk.survey.Filter): BTK Filter object
            survey (btk.survey.Survey): BTK Survey object
            extra_data : Special field of shape (n_blend,?), containing
            additionnal data for drawing the blend. See render_minibatch
            method for more details.

        Returns:
            Images of blend and isolated galaxies as `numpy.ndarray`.

        """
        mean_sky_level = get_mean_sky_level(survey, filt)
        blend_catalog.add_column(
            Column(np.zeros(len(blend_catalog)), name="not_drawn_" + filt.name)
        )
        pix_stamp_size = int(self.stamp_size / survey.pixel_scale)
        iso_image = np.zeros((self.max_number, pix_stamp_size, pix_stamp_size))
        _blend_image = galsim.Image(np.zeros((pix_stamp_size, pix_stamp_size)))

        for k, entry in enumerate(blend_catalog):
            single_image = self.render_single(entry, filt, psf, survey, extra_data[k])
            iso_image[k] = single_image.array
            _blend_image += single_image

        # add noise.
        if self.add_noise:
            if self.verbose:
                print("Noise added to blend image")
            generator = galsim.random.BaseDeviate(seed=np.random.randint(99999999))
            noise = galsim.PoissonNoise(rng=generator, sky_level=mean_sky_level)
            _blend_image.addNoise(noise)

        blend_image = _blend_image.array
        return blend_image, iso_image

    @abstractmethod
    def render_single(self, entry, filt, psf, survey, extra_data):
        """Renders single galaxy in single band in the location given by its entry.

        The image created must be in a stamp of size stamp_size / cutout.pixel_scale. The image
        must be drawn according to information provided by filter, psf, and survey.

        Args:
            entry (astropy.table.Table): Line from astropy describing the galaxy to draw
            filt (btk.survey.Filter) : BTK Filter object corresponding to the band where
                                the image is drawn `
            psf : Galsim object containing the PSF relative to the chosen filter
            survey (btk.survey.Survey) : BTK Survey object
            extra_data : Special field containing extra data for drawing a single galaxy.
            See render_minibatch method for more details.

        Returns:
            galsim.Image object
        """


class CatsimGenerator(DrawBlendsGenerator):
    """Implementation of DrawBlendsGenerator for drawing galaxies from a Catsim-like catalog.

    The code for drawing these galaxies and the default PSF is taken almost directly from
    WeakLensingDeblending (https://github.com/LSSTDESC/WeakLensingDeblending).
    """

    compatible_catalogs = ("CatsimCatalog",)

    def render_single(self, entry, filt, psf, survey, extra_data):
        """Returns the Galsim Image of an isolated galaxy."""
        if self.verbose:
            print("Draw isolated object")

        pix_stamp_size = int(self.stamp_size / survey.pixel_scale)
        try:
            gal = get_catsim_galaxy(entry, filt, survey)
            gal_conv = galsim.Convolve(gal, psf)
            gal_conv = gal_conv.shift(entry["ra"], entry["dec"])
            return gal_conv.drawImage(
                nx=pix_stamp_size, ny=pix_stamp_size, scale=survey.pixel_scale
            )

        except SourceNotVisible:
            if self.verbose:
                print("Source not visible")
            entry["not_drawn_" + filt.name] = 1


class CosmosGenerator(DrawBlendsGenerator):
    """Subclass of DrawBlendsGenerator for drawing real galaxies from the COSMOS catalog."""

    compatible_catalogs = ("CosmosCatalog",)

    def render_single(self, entry, filt, psf, survey, extra_data):
        """Returns the Galsim Image of an isolated galaxy."""
        galsim_catalog = self.catalog.get_galsim_catalog()
        gal_flux = get_flux(entry["ref_mag"], filt, survey)
        gal = galsim_catalog.makeGalaxy(
            entry["btk_index"], gal_type="real", noise_pad_size=0
        ).withFlux(gal_flux)

        pix_stamp_size = int(self.stamp_size / survey.pixel_scale)

        # Convolution by a small gaussian: the galsim models actually have noise in a little patch
        # around them, so a gaussian kernel convolution smoothes it out.
        # It has the slight disadvantage of adding some band-limitedness to the image,
        # but with a small kernel, it's better than doing nothing.
        gal = galsim.Convolve(gal, galsim.Gaussian(sigma=2 * survey.pixel_scale))

        # Convolve the galaxy with the PSF
        gal_conv = galsim.Convolve(gal, psf)
        # Apply the shift
        gal_conv = gal_conv.shift(entry["ra"], entry["dec"])

        return gal_conv.drawImage(nx=pix_stamp_size, ny=pix_stamp_size, scale=survey.pixel_scale)


class GalsimHubGenerator(DrawBlendsGenerator):
    """Implementation of DrawBlendsGenerator for drawing galaxies simulated with galsim_hub.

    Galsim Hub (https://github.com/McWilliamsCenter/galsim_hub) is a framework
    for generating real-looking galaxies using deep learning models.
    """

    compatible_catalogs = ("CosmosCatalog",)

    def __init__(
        self,
        catalog,
        sampling_function,
        surveys: list,
        batch_size=8,
        stamp_size=24,
        meas_bands=("i",),
        cpus=1,
        verbose=False,
        add_noise=True,
        shifts=None,
        indexes=None,
        channels_last=False,
        galsim_hub_model="hub:Lanusse2020",
        param_names=["flux_radius", "mag_auto", "zphot"],
    ):
        """Initializes the GalsimHubGenerator class.

        Args:  # noqa: D417
            galsim_hub_model (str) : Source of the model to use. Can be
                    either a distant model or a local one, see the
                    galsim_hub repo for more information.
            param_names (list) : list of the parameters with which
                    the generation is parametrized ; this is unique to
                    each model.
        """
        super().__init__(
            catalog,
            sampling_function,
            surveys,
            batch_size=batch_size,
            stamp_size=stamp_size,
            meas_bands=meas_bands,
            cpus=cpus,
            verbose=verbose,
            add_noise=add_noise,
            shifts=shifts,
            indexes=indexes,
            channels_last=channels_last,
        )
        import galsim_hub

        self.galsim_hub_model = galsim_hub.GenerativeGalaxyModel(galsim_hub_model)
        self.param_names = param_names

    def render_mini_batch(self, blend_list, psf, wcs, survey):
        """Returns isolated and blended images for blend catalogs in blend_list.

        Here we generate the images for all galaxies in the batch at the same
        time, since galsim_hub is optimized for batch generation.
        """
        galsim_hub_params = Table()
        for p in self.param_names:
            column = Column(np.concatenate([blend[p] for blend in blend_list]), p)
            galsim_hub_params.add_column(column)

        base_images = self.galsim_hub_model.sample(galsim_hub_params)
        base_images_l = []
        index = 0
        for blend in blend_list:
            base_images_l.append(base_images[index : index + len(blend)])
            index += len(blend)

        return super().render_mini_batch(blend_list, psf, wcs, survey, base_images_l)

    def render_single(self, entry, filt, psf, survey, extra_data):
        """Returns the Galsim Image of an isolated galaxy."""
        base_image = extra_data
        base_image = galsim.Convolve(base_image, psf)
        gal_flux = get_flux(entry["ref_mag"], filt, survey)
        base_image = base_image.withFlux(gal_flux)
        base_image = base_image.shift(entry["ra"], entry["dec"])

        pix_stamp_size = int(self.stamp_size / survey.pixel_scale)
        galaxy_image = base_image.drawImage(
            nx=pix_stamp_size, ny=pix_stamp_size, scale=survey.pixel_scale, dtype=np.float64
        )
        return galaxy_image<|MERGE_RESOLUTION|>--- conflicted
+++ resolved
@@ -192,13 +192,7 @@
         self.add_noise = add_noise
         self.verbose = verbose
 
-<<<<<<< HEAD
-        if dim_order not in ("NCHW", "NHWC"):
-            raise ValueError("dim_order must be either 'NCHW' or 'NHWC'.")
-        self.dim_order = dim_order
-=======
         self.dim_order = (1, 2, 0) if channels_last else (0, 1, 2)
->>>>>>> 3e565d2c
 
     def __iter__(self):
         """Returns iterable which is the object itself."""
