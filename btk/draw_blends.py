import copy
from abc import ABC
from abc import abstractmethod
from itertools import chain

import galsim
import numpy as np
from astropy.table import Column

from btk.create_blend_generator import BlendGenerator
<<<<<<< HEAD
from btk.survey import get_mean_sky_level, make_wcs, get_flux
=======
from btk.multiprocess import multiprocess
from btk.survey import get_flux
from btk.survey import get_mean_sky_level
from btk.survey import get_psf
from btk.survey import make_wcs
>>>>>>> af337997


class SourceNotVisible(Exception):
    """Custom exception to indicate that a source has no visible model components."""


def get_center_in_pixels(blend_catalog, wcs):
    """Returns center of objects in blend_catalog in pixel coordinates of
    postage stamp.

    blend_catalog contains ra dec of object center with the postage stamp
    center being 0,0. The size of the postage stamp and pixel scale is used to
    compute the object centers in pixel coordinates. Coordinates are in pixels
    where bottom left corner of postage stamp is (0, 0).

    Args:
        blend_catalog: Catalog with entries corresponding to one blend.
        wcs: astropy.wcs.WCS object corresponding to the image
    Returns:
        `astropy.table.Column`: x and y coordinates of object centroid
    """
    dx, dy = wcs.all_world2pix(blend_catalog["ra"] / 3600, blend_catalog["dec"] / 3600, 0)
    dx_col = Column(dx, name="dx")
    dy_col = Column(dy, name="dy")
    return dx_col, dy_col


def get_size(catalog, psf, pixel_scale):
    """Returns a astropy.table.column with the size of the galaxy in pixels.

    Galaxy size is estimated as second moments size (r_sec) computed as
    described in A1 of Chang et.al 2012. The PSF second moment size, psf_r_sec,
    is computed by galsim from the PSF model in obs_conds in the i band.
    The object size is the defined as sqrt(r_sec**2 + 2*psf_r_sec**2).

    Args:
        catalog: Catalog with entries corresponding to one blend.
        psf: Galsim object corresponding to a PSF.
        pixel_scale: arcseconds per pixel

    Returns:
        `astropy.table.Column`: size of the galaxy in pixels.
    """

    r_sec = catalog["btk_size"]
    psf_r_sec = psf.calculateMomentRadius()
    size = np.sqrt(r_sec ** 2 + psf_r_sec ** 2) / pixel_scale
    return Column(size, name="size")


def get_catsim_galaxy(entry, filt, survey, no_disk=False, no_bulge=False, no_agn=False):
    """Credit: WeakLensingDeblending (https://github.com/LSSTDESC/WeakLensingDeblending)"""

    components = []
    total_flux = get_flux(entry[filt.name + "_ab"], filt, survey)
    # Calculate the flux of each component in detected electrons.
    total_fluxnorm = entry["fluxnorm_disk"] + entry["fluxnorm_bulge"] + entry["fluxnorm_agn"]
    disk_flux = 0.0 if no_disk else entry["fluxnorm_disk"] / total_fluxnorm * total_flux
    bulge_flux = 0.0 if no_bulge else entry["fluxnorm_bulge"] / total_fluxnorm * total_flux
    agn_flux = 0.0 if no_agn else entry["fluxnorm_agn"] / total_fluxnorm * total_flux

    if disk_flux + bulge_flux + agn_flux == 0:
        raise SourceNotVisible

    if disk_flux > 0:
        beta_radians = np.radians(entry["pa_disk"])
        if bulge_flux > 0:
            assert entry["pa_disk"] == entry["pa_bulge"], "Sersic components have different beta."
        a_d, b_d = entry["a_d"], entry["b_d"]
        disk_hlr_arcsecs = np.sqrt(a_d * b_d)
        disk_q = b_d / a_d
        disk = galsim.Exponential(flux=disk_flux, half_light_radius=disk_hlr_arcsecs).shear(
            q=disk_q, beta=beta_radians * galsim.radians
        )
        components.append(disk)

    if bulge_flux > 0:
        beta_radians = np.radians(entry["pa_bulge"])
        a_b, b_b = entry["a_b"], entry["b_b"]
        bulge_hlr_arcsecs = np.sqrt(a_b * b_b)
        bulge_q = b_b / a_b
        bulge = galsim.DeVaucouleurs(flux=bulge_flux, half_light_radius=bulge_hlr_arcsecs).shear(
            q=bulge_q, beta=beta_radians * galsim.radians
        )
        components.append(bulge)

    if agn_flux > 0:
        agn = galsim.Gaussian(flux=agn_flux, sigma=1e-8)
        components.append(agn)

    profile = galsim.Add(components)
    return profile


class DrawBlendsGenerator(ABC):

    compatible_catalogs = ("Catalog",)

    def __init__(
        self,
        catalog,
        sampling_function,
        surveys: list,
        batch_size=8,
        stamp_size=24,
        meas_bands=("i",),
        multiprocessing=False,
        cpus=1,
        verbose=False,
        add_noise=True,
        shifts=None,
        indexes=None,
    ):
        """Class that generates images of blended objects, individual isolated
        objects, for each blend in the batch.

        Batch is divided into mini batches of size blend_generator.batch_size//cpus and
        each mini-batch analyzed separately. The results are then combined to output a
        dict with results of entire batch. If multiprocessing is true, then each of
        the mini-batches are run in parallel.

        """

        self.blend_generator = BlendGenerator(
            catalog, sampling_function, batch_size, shifts, indexes, verbose
        )
        self.catalog = self.blend_generator.catalog
        self.multiprocessing = multiprocessing
        self.cpus = cpus

        self.batch_size = self.blend_generator.batch_size
        self.max_number = self.blend_generator.max_number

        if not isinstance(surveys, list):
            raise TypeError("surveys must be a list of Survey objects.")
        self.surveys = surveys
        self.stamp_size = stamp_size

        self.meas_bands = {}
        for i, s in enumerate(self.surveys):
            self.meas_bands[s.name] = meas_bands[i]

        self.add_noise = add_noise
        self.verbose = verbose

    def __iter__(self):
        return self

    def __next__(self):
        """
        Returns:
            Dictionary with blend images, isolated object images, blend catalog,
            and observing conditions.
        """
        batch_blend_cat, batch_obs_cond = {}, {}
        blend_images = {}
        isolated_images = {}
        blend_cat = next(self.blend_generator)
        mini_batch_size = np.max([self.batch_size // self.cpus, 1])
        psfs = {}
        wcss = {}

        for s in self.surveys:
            pix_stamp_size = int(self.stamp_size / s.pixel_scale)

            # make PSF and WCS
            psf = []
            for filt in s.filters:
                if callable(filt.psf):
                    generated_psf = (
                        filt.psf()
                    )  # generate the PSF with the provided function
                    if isinstance(generated_psf, galsim.GSObject):
                        psf.append(generated_psf)
                    else:
                        raise TypeError(
                            f"The generated PSF with the provided function for filter '{filt.name}' is not a galsim object"
                        )
                elif isinstance(filt.psf, galsim.GSObject):
                    psf.append(filt.psf)  # or directly retrieve the PSF
                else:
                    raise TypeError(
                        f"The PSF within filter '{filt.name}' is neither a function nor a galsim object"
                    )
            wcs = make_wcs(s.pixel_scale, (pix_stamp_size, pix_stamp_size))
            psfs[s.name] = psf
            wcss[s.name] = wcs

            # allocate memory for output catalogues and images.
            batch_blend_cat[s.name] = []
            batch_obs_cond[s.name] = []
            image_shape = (
                pix_stamp_size,
                pix_stamp_size,
                len(s.filters),
            )
            blend_images[s.name] = np.zeros((self.batch_size, *image_shape))
            isolated_images[s.name] = np.zeros((self.batch_size, self.max_number, *image_shape))

            input_args = []
            for i in range(0, self.batch_size, mini_batch_size):
                cat = copy.deepcopy(blend_cat[i : i + mini_batch_size])
                input_args.append((cat, psf, wcs, s))

            # multiprocess and join results
            # ideally, each cpu processes a single mini_batch
            mini_batch_results = multiprocess(
                self.render_mini_batch,
                input_args,
                self.cpus,
                self.multiprocessing,
                self.verbose,
            )

            # join results across mini-batches.
            batch_results = list(chain(*mini_batch_results))

            # organize results.
            for i in range(self.batch_size):
                blend_images[s.name][i] = batch_results[i][0]
                isolated_images[s.name][i] = batch_results[i][1]
                batch_blend_cat[s.name].append(batch_results[i][2])
        if len(self.surveys) > 1:
            output = {
                "blend_images": blend_images,
                "isolated_images": isolated_images,
                "blend_list": batch_blend_cat,
                "psf": psfs,
                "wcs": wcss,
            }
        else:
            survey_name = self.surveys[0].name
            output = {
                "blend_images": blend_images[survey_name],
                "isolated_images": isolated_images[survey_name],
                "blend_list": batch_blend_cat[survey_name],
                "psf": psfs[survey_name],
                "wcs": wcss[survey_name],
            }
        return output

    def render_mini_batch(self, blend_list, psf, wcs, survey):
        """Returns isolated and blended images for blend catalogs in blend_list

        Function loops over blend_list and draws blend and isolated images in each
        band. Even though blend_list was input to the function, we return it since,
        the blend catalogs now include additional columns that flag if an object
        was not drawn and object centers in pixel coordinates.

        Args:
            blend_list (list): List of catalogs with entries corresponding to one
                               blend. The size of this list is equal to the
                               mini_batch_size.
            cutouts (list): List of `btk.cutout.Cutout` objects describing
                            observing conditions in different bands for given survey
                            `survey_name`. The order of cutouts corresponds to order in
                            `survey['bands']`.
            survey (dict): Dictionary containing survey information.

        Returns:
            `numpy.ndarray` of blend images and isolated galaxy images, along with
            list of blend catalogs.
        """
        outputs = []
        for i, blend in enumerate(blend_list):

            # All bands in same survey have same pixel scale, WCS
            pixel_scale = survey.pixel_scale
            pix_stamp_size = int(self.stamp_size / pixel_scale)

            # Band to do measurements of size for given survey.
            meas_band = self.meas_bands[survey.name]
            indx_meas_band = [filt.name for filt in survey.filters].index(meas_band)

            dx, dy = get_center_in_pixels(blend, wcs)
            blend.add_column(dx)
            blend.add_column(dy)
            # TODO: How to get size for COSMOS?
            if "CatsimCatalog" in self.compatible_catalogs:
                size = get_size(blend, psf[indx_meas_band], pixel_scale)
                blend_list[i].add_column(size)

            iso_image_multi = np.zeros(
                (
                    self.max_number,
                    pix_stamp_size,
                    pix_stamp_size,
                    len(survey.filters),
                )
            )
            blend_image_multi = np.zeros((pix_stamp_size, pix_stamp_size, len(survey.filters)))
            for b, filt in enumerate(survey.filters):
                single_band_output = self.render_blend(blend, psf[b], filt, survey)
                blend_image_multi[:, :, b] = single_band_output[0]
                iso_image_multi[:, :, :, b] = single_band_output[1]

            outputs.append([blend_image_multi, iso_image_multi, blend])
        return outputs

    def render_blend(self, blend_catalog, psf, filt, survey):
        """Draws image of isolated galaxies along with the blend image in the
        single input band.

        The WLDeblending package (descwl) renders galaxies corresponding to the
        blend_catalog entries and with observing conditions determined by
        cutout. The rendered objects are stored in the observing conditions
        class. So as to not overwrite images across different blends, we make a
        copy of the cutout while drawing each galaxy. Images of isolated
        galaxies are drawn with the WLDeblending and them summed to produce the
        blend image.

        A column 'not_drawn_{band}' is added to blend_catalog initialized as zero.
        If a galaxy was not drawn by descwl, then this flag is set to 1.

        Args:
            blend_catalog: Catalog with entries corresponding to one blend.
            filt(string): Name of filter to draw images in.

        Returns:
            Images of blend and isolated galaxies as `numpy.ndarray`.

        """
        mean_sky_level = get_mean_sky_level(survey, filt)
        blend_catalog.add_column(
            Column(np.zeros(len(blend_catalog)), name="not_drawn_" + filt.name)
        )
        pix_stamp_size = int(self.stamp_size / survey.pixel_scale)
        iso_image = np.zeros((self.max_number, pix_stamp_size, pix_stamp_size))
        _blend_image = galsim.Image(np.zeros((pix_stamp_size, pix_stamp_size)))

        for k, entry in enumerate(blend_catalog):
            single_image = self.render_single(entry, filt, psf, survey)
            iso_image[k] = single_image.array
            _blend_image += single_image

        # add noise.
        if self.add_noise:
            if self.verbose:
                print("Noise added to blend image")
            generator = galsim.random.BaseDeviate(seed=np.random.randint(99999999))
            noise = galsim.PoissonNoise(rng=generator, sky_level=mean_sky_level)
            _blend_image.addNoise(noise)

        blend_image = _blend_image.array
        return blend_image, iso_image

    @abstractmethod
    def render_single(self, entry, filt, psf, survey):
        """Renders single galaxy in single band in the location given by its entry
        using the cutout information.

        The image created must be in a stamp of size stamp_size / cutout.pixel_scale.

        Return:
            galsim.Image
        """


class CatsimGenerator(DrawBlendsGenerator):
    compatible_catalogs = ("CatsimCatalog",)

    def render_single(self, entry, filt, psf, survey):
        """Returns the Galsim Image of an isolated galaxy.

        Args:
            entry: `descwl.model.Galaxy` class that models galaxies.
            cutout: `descwl.survey.Survey` class describing observing conditions.
                The input galaxy is rendered and stored in here.
            band:

        Return:
            galsim.Image object
        """
        if self.verbose:
            print("Draw isolated object")

        pix_stamp_size = int(self.stamp_size / survey.pixel_scale)
        try:
            gal = get_catsim_galaxy(entry, filt, survey)
            gal_conv = galsim.Convolve(gal, psf)
            gal_conv = gal_conv.shift(entry["ra"], entry["dec"])
            return gal_conv.drawImage(
                nx=pix_stamp_size, ny=pix_stamp_size, scale=survey.pixel_scale
            )

        except SourceNotVisible:
            if self.verbose:
                print("Source not visible")
            entry["not_drawn_" + filt.name] = 1


class CosmosGenerator(DrawBlendsGenerator):
    compatible_catalogs = ("CosmosCatalog",)

    def render_single(self, entry, filt, psf, survey):
        """Draws a single random galaxy profile in a random location of the image
        Args:
            shift (np.array): pixel center of the single galaxy in the postage stamp
                              with size self.stamp_size

        Returns:
            gal (galsim.InterpolatedImage): The galsim profile of a single galaxy
        """
        k = int(np.random.rand(1) * len(self.catalog))  # catalog_line["btk_index"][0]
        gal = self.catalog.makeGalaxy(k, gal_type="real", noise_pad_size=0).withFlux(1)
        pix_stamp_size = int(self.stamp_size / survey.pixel_scale)

        # Convolution by a smal gaussian: The galsim models actally have noise in a little patch
        # around them, so gaussian kernel convolution smoothes it out.
        # It has the slight disadvantage of adding some band-limitedeness to the image,
        # but with a small kernel, it's better than doing nothing.
        gal = galsim.Convolve(gal, galsim.Gaussian(sigma=2 * survey.pixel_scale))

        # Randomly shifts the galaxy in the patch
        galaxy = (
            galsim.Convolve(gal, psf)
            .drawImage(
                nx=pix_stamp_size,
                ny=pix_stamp_size,
                use_true_center=True,
                method="real_space",
                scale=survey.pixel_scale,
                dtype=np.float64,
            )
            .array
        )

        return galsim.Image(galaxy)<|MERGE_RESOLUTION|>--- conflicted
+++ resolved
@@ -8,15 +8,11 @@
 from astropy.table import Column
 
 from btk.create_blend_generator import BlendGenerator
-<<<<<<< HEAD
-from btk.survey import get_mean_sky_level, make_wcs, get_flux
-=======
 from btk.multiprocess import multiprocess
 from btk.survey import get_flux
 from btk.survey import get_mean_sky_level
 from btk.survey import get_psf
 from btk.survey import make_wcs
->>>>>>> af337997
 
 
 class SourceNotVisible(Exception):
