--- conflicted
+++ resolved
@@ -2,16 +2,12 @@
 from collections import namedtuple
 
 import astropy.wcs as WCS
-<<<<<<< HEAD
 import random as rd
 import numpy as np
 import galsim
 from collections import namedtuple
 from astropy.io import fits
-=======
-import galsim
-import numpy as np
->>>>>>> af337997
+
 
 Survey = namedtuple(
     "Survey",
@@ -522,42 +518,4 @@
     w.wcs.cdelt = [pixel_scale / 3600 for _ in range(2)]
     w.wcs.crval = [c / 3600 for c in center_sky]
     w.array_shape = shape
-<<<<<<< HEAD
-    return w
-=======
-    return w
-
-
-def get_psf(survey, filt, atmospheric_model="Kolmogorov"):
-    """Credit: WeakLensingDeblending (https://github.com/LSSTDESC/WeakLensingDeblending)"""
-
-    # get atmospheric psf
-    if atmospheric_model == "Kolmogorov":
-        atmospheric_psf_model = galsim.Kolmogorov(fwhm=filt.atmospheric_psf_fwhm)
-    elif atmospheric_model == "Moffat":
-        atmospheric_psf_model = galsim.Moffat(2, fwhm=filt.atmospheric_psf_fwhm)
-    else:
-        raise NotImplementedError(
-            f"The atmospheric model request '{atmospheric_model}' is incorrect or not implemented."
-        )
-
-    # get optical psf if available
-    if survey.mirror_diameter > 0:
-        mirror_area = np.pi * (0.5 * survey.mirror_diameter) ** 2
-        area_ratio = survey.effective_area / mirror_area
-        if area_ratio <= 0 or area_ratio > 1:
-            raise RuntimeError("Incompatible effective-area and mirror-diameter values.")
-        obscuration_fraction = np.sqrt(1 - area_ratio)
-        lambda_over_diameter = 3600 * np.degrees(
-            1e-10 * _central_wavelength[filt.name] / survey.mirror_diameter
-        )
-        optical_psf_model = galsim.Airy(
-            lam_over_diam=lambda_over_diameter, obscuration=obscuration_fraction
-        )
-        psf_model = galsim.Convolve(atmospheric_psf_model, optical_psf_model).withFlux(1.0)
-
-    else:
-        psf_model = atmospheric_model.withFlux(1.0)
-
-    return psf_model
->>>>>>> af337997
+    return w