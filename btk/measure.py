--- conflicted
+++ resolved
@@ -241,9 +241,7 @@
                         measure_output[j][i][key] for j in range(len(measure_output))
                     ]
             measure_results[f.__name__] = measure_dic
-<<<<<<< HEAD
         if len(self.measure_functions) == 1:
             measure_results = measure_results[self.measure_functions[0].__name__]
-=======
->>>>>>> 603004ae
+
         return blend_output, measure_results