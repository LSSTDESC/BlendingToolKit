import tempfile

import numpy as np

from btk.catalog import CatsimCatalog
from btk.draw_blends import CatsimGenerator
from btk.measure import MeasureGenerator
from btk.measure import sep_measure
from btk.metrics import meas_ksb_ellipticity
from btk.metrics import MetricsGenerator
from btk.sampling_functions import DefaultSampling
from btk.survey import get_surveys
from btk.utils import load_all_results


def test_save():
    output_dir = tempfile.mkdtemp()
    catalog_name = "data/sample_input_catalog.fits"
    stamp_size = 24.0
    batch_size = 8
    catalog = CatsimCatalog.from_file(catalog_name)
    sampling_function = DefaultSampling(stamp_size=stamp_size)
    draw_blend_generator = CatsimGenerator(
        catalog,
        sampling_function,
        get_surveys("Rubin"),
        batch_size=batch_size,
        stamp_size=stamp_size,
        save_path=output_dir,
    )
    meas_generator = MeasureGenerator(sep_measure, draw_blend_generator, save_path=output_dir)
    metrics_generator = MetricsGenerator(
        meas_generator,
<<<<<<< HEAD
        target_meas={"ellipticity": btk.metrics.meas_ksb_ellipticity},
=======
        use_metrics=("detection", "segmentation", "reconstruction"),
        target_meas={"ellipticity": meas_ksb_ellipticity},
>>>>>>> 560aa655
        save_path=output_dir,
    )
    blend_results, measure_results, metrics_results = next(metrics_generator)
    blend_results2, measure_results2, metrics_results2 = load_all_results(
        output_dir, ["Rubin"], ["sep_measure"], batch_size
    )
    np.testing.assert_array_equal(
        blend_results["blend_images"], blend_results2["blend_images"]["Rubin"]
    )
    np.testing.assert_array_equal(
        measure_results["segmentation"]["sep_measure"][0],
        measure_results2["segmentation"]["sep_measure"][0],
    )
    np.testing.assert_array_equal(
        measure_results["deblended_images"]["sep_measure"][0],
        measure_results2["deblended_images"]["sep_measure"][0],
    )
    np.testing.assert_array_equal(
        metrics_results["sep_measure"]["galaxy_summary"]["distance_closest_galaxy"],
        metrics_results2["sep_measure"]["galaxy_summary"]["distance_closest_galaxy"],
    )<|MERGE_RESOLUTION|>--- conflicted
+++ resolved
@@ -31,12 +31,7 @@
     meas_generator = MeasureGenerator(sep_measure, draw_blend_generator, save_path=output_dir)
     metrics_generator = MetricsGenerator(
         meas_generator,
-<<<<<<< HEAD
-        target_meas={"ellipticity": btk.metrics.meas_ksb_ellipticity},
-=======
-        use_metrics=("detection", "segmentation", "reconstruction"),
         target_meas={"ellipticity": meas_ksb_ellipticity},
->>>>>>> 560aa655
         save_path=output_dir,
     )
     blend_results, measure_results, metrics_results = next(metrics_generator)
