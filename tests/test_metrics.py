from unittest.mock import patch

import matplotlib.pyplot as plt
import numpy as np

import btk.plot_utils as plot_utils
from btk.catalog import CatsimCatalog
from btk.draw_blends import CatsimGenerator
from btk.measure import MeasureGenerator
from btk.measure import sep_measure
from btk.metrics import auc
from btk.metrics import distance_center
from btk.metrics import get_detection_eff_matrix
from btk.metrics import meas_ksb_ellipticity
from btk.metrics import MetricsGenerator
from btk.sampling_functions import DefaultSampling
from btk.survey import get_surveys


def get_metrics_generator(meas_function, cpus=1, f_distance=distance_center, measure_kwargs=None):
    """Returns draw generator with group sampling function"""

    np.random.seed(0)
    catalog_name = "data/sample_input_catalog.fits"
    stamp_size = 24
    survey = get_surveys("Rubin")
    shifts = [
        [[-0.3, 1.2], [-1.6, -1.7]],
        [[-1.1, -2.1], [1.4, 1.8]],
        [[-1.8, -0.8], [-0.6, 2.2]],
        [[-2.0, -0.7], [-2.2, 1.9]],
        [[1.1, -1.5], [0.1, -2.3]],
        [[-2.3, 1.9], [0.4, -1.9]],
        [[2.0, -2.0], [2.0, 0.1]],
        [[0.2, 2.4], [-1.8, -2.0]],
    ]
    indexes = [[4, 5], [9, 1], [9, 2], [0, 2], [3, 8], [0, 7], [10, 2], [0, 10]]
    catalog = CatsimCatalog.from_file(catalog_name)
    draw_blend_generator = CatsimGenerator(
        catalog,
        DefaultSampling(),
        [survey],
        shifts=shifts,
        indexes=indexes,
        stamp_size=stamp_size,
    )
    meas_generator = MeasureGenerator(
        meas_function, draw_blend_generator, cpus=cpus, measure_kwargs=measure_kwargs
    )
    metrics_generator = MetricsGenerator(
        meas_generator,
<<<<<<< HEAD
        target_meas={"ellipticity": btk.metrics.meas_ksb_ellipticity},
=======
        use_metrics=("detection", "segmentation", "reconstruction"),
        target_meas={"ellipticity": meas_ksb_ellipticity},
>>>>>>> 560aa655
    )
    return metrics_generator


@patch("btk.plot_utils.plt.show")
def test_sep_metrics(mock_show):
    metrics_generator = get_metrics_generator(sep_measure)
    blend_results, meas_results, metrics_results = next(metrics_generator)
    results = list(metrics_results.values())[0]
    gal_summary = results["galaxy_summary"][
        results["galaxy_summary"]["detected"] == True  # noqa: E712
    ]
    msr = gal_summary["msr"]
    dist = gal_summary["distance_closest_galaxy"]
    fig, (ax1, ax2) = plt.subplots(1, 2)
    plot_utils.plot_metrics_distribution(msr, "msr", ax1, upper_quantile=0.9)
    plot_utils.plot_metrics_correlation(
        dist, msr, "Distance to the closest galaxy", "msr", ax2, upper_quantile=0.9, style="heatmap"
    )
    plot_utils.plot_metrics_summary(
        metrics_results,
        target_meas_keys=["ellipticity0"],
        target_meas_limits=[[-1, 1]],
        interactive=False,
    )
    plot_utils.plot_with_deblended(
        blend_results["blend_images"],
        blend_results["isolated_images"],
        blend_results["blend_list"],
        meas_results["catalog"]["sep_measure"],
        meas_results["deblended_images"]["sep_measure"],
        metrics_results["sep_measure"]["matches"],
        indexes=list(range(5)),
        band_indices=[1, 2, 3],
    )
    plt.close("all")


def test_detection_eff_matrix():
    """Tests detection efficiency matrix computation in utils by inputting a
    summary table with 4 entries, with number of true sources between 1-4 and
    all detected and expecting matrix with
    secondary diagonal being one"""
    summary = np.array([[1, 1, 0, 0, 0], [2, 2, 0, 0, 0], [3, 3, 0, 0, 0], [4, 4, 0, 0, 0]])
    num = 4
    eff_matrix = get_detection_eff_matrix(summary, num)
    test_eff_matrix = np.eye(num + 2)[:, : num + 1] * 100
    test_eff_matrix[0, 0] = 0.0
    np.testing.assert_array_equal(
        eff_matrix, test_eff_matrix, err_msg="Incorrect efficiency matrix"
    )


@patch("btk.plot_utils.plt.show")
def test_measure_kwargs(mock_show):
    """Test detection with sep"""
    meas_generator = get_metrics_generator(
        sep_measure, measure_kwargs=[{"sigma_noise": 2.0}, {"sigma_noise": 3.0}]
    )
    _, _, results = next(meas_generator)
    average_precision = auc(results, "sep_measure", 2, plot=True)
    assert average_precision == 0.4375<|MERGE_RESOLUTION|>--- conflicted
+++ resolved
@@ -49,12 +49,7 @@
     )
     metrics_generator = MetricsGenerator(
         meas_generator,
-<<<<<<< HEAD
-        target_meas={"ellipticity": btk.metrics.meas_ksb_ellipticity},
-=======
-        use_metrics=("detection", "segmentation", "reconstruction"),
         target_meas={"ellipticity": meas_ksb_ellipticity},
->>>>>>> 560aa655
     )
     return metrics_generator
 
