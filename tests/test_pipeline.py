"""Test pipeline as a whole at a high-level."""

import numpy as np

import btk
from btk.survey import Survey
from btk.utils import add_pixel_columns

SEED = 0


def test_pipeline(data_dir):
    """Test the pipeline as a whole for a single deblender."""
    catalog_file = data_dir / "input_catalog.fits"
    catalog = btk.catalog.CatsimCatalog.from_file(catalog_file)

    _ = catalog.get_raw_catalog()

    survey: Survey = btk.survey.get_surveys("LSST")
    fltr = survey.get_filter("r")
    assert hasattr(fltr, "psf")

    # single bright galaxy
    stamp_size = 24.0
    max_shift = 1.0
    max_n_sources = 2
    sampling_function = btk.sampling_functions.DefaultSampling(
        max_number=max_n_sources,
        min_number=1,
        stamp_size=stamp_size,
        max_shift=max_shift,
        min_mag=20,
        max_mag=21,
        seed=SEED,
    )

    batch_size = 10

    draw_generator = btk.draw_blends.CatsimGenerator(
        catalog,
        sampling_function,
        survey,
        batch_size=batch_size,
        stamp_size=stamp_size,
        njobs=1,
        add_noise="all",
        seed=SEED,
    )

    # generate batch 100 blend catalogs and images.
    blend_batch = next(draw_generator)
    assert len(blend_batch.catalog_list) == batch_size
    assert blend_batch.blend_images.shape == (batch_size, 6, stamp_size / 0.2, stamp_size / 0.2)
    iso_shape = (batch_size, max_n_sources, 6, stamp_size / 0.2, stamp_size / 0.2)
    assert blend_batch.isolated_images.shape == iso_shape

    # test deblender with SEP runs
    deblender = btk.deblend.SepSingleBand(
        max_n_sources=max_n_sources,  # same as above
        thresh=3,  # threshold pixel value for detection (see SEP docs)
        use_band=2,  # measure on 'r' band
    )
    _ = deblender.deblend(0, blend_batch)  # deblend the first blend in the batch.
    deblend_batch = deblender(blend_batch, njobs=1)  # deblend the whole batch.
    assert len(deblend_batch.catalog_list) == batch_size
    assert deblend_batch.segmentation.shape == (
        batch_size,
        max_n_sources,
        stamp_size / 0.2,
        stamp_size / 0.2,
    )
    deblend_shape = (batch_size, max_n_sources, 1, stamp_size / 0.2, stamp_size / 0.2)
    assert deblend_batch.deblended_images.shape == deblend_shape

    # test matching works
    matcher = btk.match.PixelHungarianMatcher(pixel_max_sep=5.0)

    true_catalog_list = blend_batch.catalog_list
    pred_catalog_list = deblend_batch.catalog_list
    matching = matcher(true_catalog_list, pred_catalog_list)  # matching object
    matched_true_catalogs = matching.match_true_catalogs(true_catalog_list)
    matched_pred_catalogs = matching.match_pred_catalogs(pred_catalog_list)

    for tcat, pcat in zip(matched_true_catalogs, matched_pred_catalogs):
        assert len(tcat) == len(pcat)

    # detection
    recall = btk.metrics.detection.Recall(batch_size)
    precision = btk.metrics.detection.Precision(batch_size)
    detected = matching.detected
    matched = matching.matched
    assert recall(detected, matched) > 0.60
    assert precision(detected, matched) > 0.60

    # reconstruction
    mse = btk.metrics.reconstruction.MSE(batch_size)
    iso_images1 = blend_batch.isolated_images[:, :, 2]  # only r-band
    iso_images2 = deblend_batch.deblended_images[:, :, 0]
    iso_iamges_matched1 = matching.match_true_arrays(iso_images1)
    iso_iamges_matched2 = matching.match_pred_arrays(iso_images2)
    mse(iso_iamges_matched1, iso_iamges_matched2)


def test_sep(data_dir):
    """Check we always detect single bright objects."""

    catalog_file = data_dir / "input_catalog.fits"
    catalog = btk.catalog.CatsimCatalog.from_file(catalog_file)
    survey: Survey = btk.survey.get_surveys("LSST")

    # single bright galaxy=
    sampling_function = btk.sampling_functions.DefaultSampling(
        max_number=1,
        min_number=1,
        stamp_size=24.0,
        max_shift=1.0,
        min_mag=0,
        max_mag=21,
        seed=SEED,
    )

    assert np.sum((catalog.table["i_ab"] > 0) & (catalog.table["i_ab"] < 21)) > 100

    batch_size = 100

    draw_generator = btk.draw_blends.CatsimGenerator(
        catalog,
        sampling_function,
        survey,
        batch_size=batch_size,
        stamp_size=24.0,
        njobs=1,
        add_noise="all",
        seed=SEED,
    )

    blend_batch = next(draw_generator)
    deblender = btk.deblend.SepSingleBand(max_n_sources=1, thresh=3, use_band=2)
    deblend_batch = deblender(blend_batch, njobs=1)

    matcher = btk.match.PixelHungarianMatcher(pixel_max_sep=5.0)

    true_catalog_list = blend_batch.catalog_list
    pred_catalog_list = deblend_batch.catalog_list
    matching = matcher(true_catalog_list, pred_catalog_list)  # matching object
    detected = matching.detected
    matched = matching.matched

    recall = btk.metrics.detection.Recall(batch_size)
    precision = btk.metrics.detection.Precision(batch_size)

    assert recall(detected, matched) > 0.95
    assert precision(detected, matched) > 0.95


def test_scarlet(data_dir):
<<<<<<< HEAD
    max_n_sources = 3
    stamp_size = 24.0
    seed = 0
    max_shift = 2.0  # shift is only 2 arcsecs -> 10 pixels, so blends are likely.

    catalog = btk.catalog.CatsimCatalog.from_file(data_dir / "input_catalog.fits")
    sampling_function = btk.sampling_functions.DefaultSampling(
        max_number=max_n_sources,
        min_number=max_n_sources,  # always 3 sources in every blend.
        stamp_size=stamp_size,
        max_shift=max_shift,
        min_mag=24,
        max_mag=25,
        seed=seed,
    )
    LSST = btk.survey.get_surveys("LSST")

=======
    import scarlet

    max_n_sources = 3
    stamp_size = 24.0
    seed = 0
    max_shift = 2.0  # shift is only 2 arcsecs -> 10 pixels, so blends are likely.

    catalog = btk.catalog.CatsimCatalog.from_file(data_dir / "input_catalog.fits")
    sampling_function = btk.sampling_functions.DefaultSampling(
        max_number=max_n_sources,
        min_number=max_n_sources,  # always 3 sources in every blend.
        stamp_size=stamp_size,
        max_shift=max_shift,
        min_mag=24,
        max_mag=25,
        seed=seed,
    )
    LSST = btk.survey.get_surveys("LSST")

>>>>>>> 2bda2f79
    batch_size = 10

    draw_generator = btk.draw_blends.CatsimGenerator(
        catalog,
        sampling_function,
        LSST,
        batch_size=batch_size,
        stamp_size=stamp_size,
        njobs=1,
        add_noise="all",
        seed=seed,  # use same seed here
    )

    blend_batch = next(draw_generator)
    deblender = btk.deblend.Scarlet(max_n_sources)
    deblend_batch = deblender(blend_batch, reference_catalogs=blend_batch.catalog_list)
    n_failures = np.sum([len(cat) == 0 for cat in deblend_batch.catalog_list], axis=0)
    assert n_failures <= 3<|MERGE_RESOLUTION|>--- conflicted
+++ resolved
@@ -154,7 +154,6 @@
 
 
 def test_scarlet(data_dir):
-<<<<<<< HEAD
     max_n_sources = 3
     stamp_size = 24.0
     seed = 0
@@ -171,28 +170,7 @@
         seed=seed,
     )
     LSST = btk.survey.get_surveys("LSST")
-
-=======
-    import scarlet
-
-    max_n_sources = 3
-    stamp_size = 24.0
-    seed = 0
-    max_shift = 2.0  # shift is only 2 arcsecs -> 10 pixels, so blends are likely.
-
-    catalog = btk.catalog.CatsimCatalog.from_file(data_dir / "input_catalog.fits")
-    sampling_function = btk.sampling_functions.DefaultSampling(
-        max_number=max_n_sources,
-        min_number=max_n_sources,  # always 3 sources in every blend.
-        stamp_size=stamp_size,
-        max_shift=max_shift,
-        min_mag=24,
-        max_mag=25,
-        seed=seed,
-    )
-    LSST = btk.survey.get_surveys("LSST")
-
->>>>>>> 2bda2f79
+    
     batch_size = 10
 
     draw_generator = btk.draw_blends.CatsimGenerator(
